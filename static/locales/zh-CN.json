--- conflicted
+++ resolved
@@ -46,11 +46,7 @@
             "description": "从 Curseforge 上安装整合包",
             "name": "整合包"
         },
-<<<<<<< HEAD
-        "name": "Curseforge",
-=======
         "name": "浏览 Curseforge",
->>>>>>> 0ef1382f
         "project": {
             "description": "简介",
             "files": "文件",
