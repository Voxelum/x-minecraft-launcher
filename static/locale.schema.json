--- conflicted
+++ resolved
@@ -207,12 +207,9 @@
                 "totalDownloads": {
                     "type": "string"
                 },
-<<<<<<< HEAD
                 "totalDownloads": {
                     "type": "string"
                 },
-=======
->>>>>>> 0ef1382f
                 "createdDate": {
                     "type": "string"
                 },
@@ -220,12 +217,9 @@
                     "type": "string"
                 },
                 "license": {
-<<<<<<< HEAD
-=======
                     "type": "string"
                 },
                 "name": {
->>>>>>> 0ef1382f
                     "type": "string"
                 },
                 "project": {
@@ -301,13 +295,10 @@
                 "lastUpdate",
                 "license",
                 "name",
-<<<<<<< HEAD
                 "totalDownloads",
                 "createdDate",
                 "lastUpdate",
                 "license",
-=======
->>>>>>> 0ef1382f
                 "project",
                 "search",
                 "sortby",
