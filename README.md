--- conflicted
+++ resolved
@@ -92,11 +92,7 @@
 
 #### Credit
 
-<<<<<<< HEAD
-Phoebe 
-=======
-Sumeng Wang
->>>>>>> 0830ad0f
+Phoebe, Sumeng Wang
 
 ---
 
