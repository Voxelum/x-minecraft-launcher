<template>
    <div class="ui modal">
<<<<<<< HEAD
        <i class="close icon"></i>
        <div class="header">
            Profile Picture
=======
    <i class="close icon"></i>
    <div class="header">
        Profile Picture
    </div>
    <div class="image content">
        <!-- <div class="ui medium image">
        <img src="/images/avatar/large/chris.jpg">
        </div> -->
        <!-- <i class="circle icon"></i> -->
        <!-- <div class="description">
        <div class="ui header">We've auto-chosen a profile image for you.</div>
        <p>We've grabbed the following image from the <a href="https://www.gravatar.com" target="_blank">gravatar</a> image associated with your registered e-mail address.</p>
        <p>Is it okay to use this photo?</p>
        </div> -->
        <div ref = 'a' class="ui accordion">
            <div class="title">
            <i class="dropdown icon"></i>
            Luca is genius?
            </div>
            <div class="content">
            <p class="transition hidden"> yes! </p>
            </div>  
>>>>>>> 687912d3
        </div>
        <div class="image content">

            <div class="ui list">
                <div class="item">comment</div>

                <div ref='a' class="ui accordion">
                    <div class="title">
                        <i class="dropdown icon"></i>
                        properties
                    </div>
                    <div class="content">
                        <p class="transition hidden"> name: "hp", type: "I", comment: "hp", value: 7 </p>
                        <p class="transition hidden"> name: "hp", type: "I", comment: "hp", value: 6 </p>
                    </div>
                </div>
            </div>

            <!-- <li v-for="cate in Object.keys(categories)" :key="cate">
                    {{ categories[cate] }}
                </li> -->

        </div>
        <div class="actions">
            <div class="ui black deny button">
                Cancel
            </div>
            <div class="ui positive right labeled icon button">
                Save
                <i class="checkmark icon"></i>
            </div>
        </div>
    </div>
</template>

<script>
export default {
    methods: {
        show() {
            $(this.$el).modal("show");
        }
    },
    mounted() {
        $(this.$refs.a).accordion({});
    },
    data: () => ({
        categories: {
            cateA: {
                comment: "lll",
                properties: [
                    {
                        name: "hp",
                        type: "I",
                        comment: "hp",
                        value: 7
                    },
                    {
                        name: "hp",
                        type: "I",
                        comment: "hp",
                        value: 6
                    }
                ]
            }
        }
    })
};
</script>

<style>

</style><|MERGE_RESOLUTION|>--- conflicted
+++ resolved
@@ -1,10 +1,5 @@
 <template>
     <div class="ui modal">
-<<<<<<< HEAD
-        <i class="close icon"></i>
-        <div class="header">
-            Profile Picture
-=======
     <i class="close icon"></i>
     <div class="header">
         Profile Picture
@@ -27,7 +22,6 @@
             <div class="content">
             <p class="transition hidden"> yes! </p>
             </div>  
->>>>>>> 687912d3
         </div>
         <div class="image content">
 
