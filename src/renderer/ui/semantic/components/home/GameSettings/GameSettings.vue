    <template>
    <div class="">
        <h5 class="ui horizontal divider header"><label>{{$t('criticalGraphics')}}</label></h5>
        <options-group :options="criticalGraphics" :id="id"></options-group>
<<<<<<< HEAD
        <options-group :options="normalGraphics" :id="id"></options-group>
        <h5 class="ui horizontal divider header">Hotkey Changes</h5>
        <div class="five ui basic buttons">
            <hot-key-button :name="$t('settings.moveforward')" :initkey="hotKeys.moveForward" @keychange="onkeychange"></hot-key-button>
            <hot-key-button name="Move Backward" :initkey="hotKeys.moveBackward" @keychange="onkeychange"></hot-key-button>
            <hot-key-button name="Move Left" :initkey="hotKeys.moveLeft" @keychange="onkeychange"></hot-key-button>
            <hot-key-button name="Move Right" :initkey="hotKeys.moveRight" @keychange="onkeychange"></hot-key-button>
            <hot-key-button name="Jump" :initkey="hotKeys.Jump" @keychange="onkeychange"></hot-key-button>
        </div>
        <div class="five ui basic buttons">
            <hot-key-button name="Drop Item" :initkey="hotKeys.DropItem" @keychange="onkeychange"></hot-key-button>
            <hot-key-button name="Talk" :initkey="hotKeys.Talk" @keychange="onkeychange"></hot-key-button>
            <hot-key-button name="Open or Close Bag" :initkey="hotKeys.OpenOrCloseBag" @keychange="onkeychange"></hot-key-button>
            <hot-key-button name="Steath" :initkey="hotKeys.Steath" @keychange="onkeychange"></hot-key-button>
            <hot-key-button name="View player" :initkey="hotKeys.Viewplayer" @keychange="onkeychange"></hot-key-button>
        </div>
        <div class="five ui basic buttons">
            <hot-key-button name="Shortcut1" :initkey="hotKeys.Shortcut1" @keychange="onkeychange"></hot-key-button>
            <hot-key-button name="Shortcut2" :initkey="hotKeys.Shortcut2" @keychange="onkeychange"></hot-key-button>
            <hot-key-button name="Shortcut3" :initkey="hotKeys.Shortcut3" @keychange="onkeychange"></hot-key-button>
            <hot-key-button name="Shortcut4" :initkey="hotKeys.Shortcut4" @keychange="onkeychange"></hot-key-button>
            <hot-key-button name="Shortcut5" :initkey="hotKeys.Shortcut5" @keychange="onkeychange"></hot-key-button>
        </div>
        <div class="four ui basic buttons">
            <hot-key-button name="Shortcut6" :initkey="hotKeys.Shortcut6" @keychange="onkeychange"></hot-key-button>
            <hot-key-button name="Shortcut7" :initkey="hotKeys.Shortcut7" @keychange="onkeychange"></hot-key-button>
            <hot-key-button name="Shortcut8" :initkey="hotKeys.Shortcut8" @keychange="onkeychange"></hot-key-button>
            <hot-key-button name="Shortcut9" :initkey="hotKeys.Shortcut9" @keychange="onkeychange"></hot-key-button>
        </div>
=======
        <h5 class="ui horizontal divider header"><label>{{$t('hotkeyChanges')}}</label></h5>
        <hot-key-button :name="$t('buttonSettings.moveForward')" :initkey="hotKeys.moveForward" @keychange="onkeychange"></hot-key-button>
        <hot-key-button :name="$t('buttonSettings.moveBackward')" :initkey="hotKeys.moveBackward" @keychange="onkeychange"></hot-key-button>
        <hot-key-button :name="$t('buttonSettings.moveLeft')" :initkey="hotKeys.moveLeft" @keychange="onkeychange"></hot-key-button>
        <hot-key-button :name="$t('buttonSettings.moveRight')" :initkey="hotKeys.moveRight" @keychange="onkeychange"></hot-key-button>
        <hot-key-button :name="$t('buttonSettings.jump')" :initkey="hotKeys.Jump" @keychange="onkeychange"></hot-key-button>
        <hot-key-button :name="$t('buttonSettings.drop')" :initkey="hotKeys.DropItem" @keychange="onkeychange"></hot-key-button>
        <hot-key-button :name="$t('buttonSettings.talk')" :initkey="hotKeys.Talk" @keychange="onkeychange"></hot-key-button>
        <hot-key-button :name="$t('buttonSettings.open')" :initkey="hotKeys.OpenOrCloseBag" @keychange="onkeychange"></hot-key-button>
        <hot-key-button :name="$t('buttonSettings.stealth')" :initkey="hotKeys.Steath" @keychange="onkeychange"></hot-key-button>
        <hot-key-button :name="$t('buttonSettings.view')" :initkey="hotKeys.Viewplayer" @keychange="onkeychange"></hot-key-button>
        <hot-key-button :name="$t('buttonSettings.shortcut1')" :initkey="hotKeys.Shortcut1" @keychange="onkeychange"></hot-key-button>
        <hot-key-button :name="$t('buttonSettings.shortcut2')" :initkey="hotKeys.Shortcut2" @keychange="onkeychange"></hot-key-button>
        <hot-key-button :name="$t('buttonSettings.shortcut3')" :initkey="hotKeys.Shortcut3" @keychange="onkeychange"></hot-key-button>
        <hot-key-button :name="$t('buttonSettings.shortcut4')" :initkey="hotKeys.Shortcut4" @keychange="onkeychange"></hot-key-button>
        <hot-key-button :name="$t('buttonSettings.shortcut5')" :initkey="hotKeys.Shortcut5" @keychange="onkeychange"></hot-key-button>
        <hot-key-button :name="$t('buttonSettings.shortcut6')" :initkey="hotKeys.Shortcut6" @keychange="onkeychange"></hot-key-button>
        <hot-key-button :name="$t('buttonSettings.shortcut7')" :initkey="hotKeys.Shortcut7" @keychange="onkeychange"></hot-key-button>
        <hot-key-button :name="$t('buttonSettings.shortcut8')" :initkey="hotKeys.Shortcut8" @keychange="onkeychange"></hot-key-button>
        <hot-key-button :name="$t('buttonSettings.shortcut9')" :initkey="hotKeys.Shortcut9" @keychange="onkeychange"></hot-key-button>
>>>>>>> 91d2b99d
    </div>
</template>

<script>
import vuex from 'vuex'
import OptionMenu from './OptionMenu.vue'
import OptionsGroup from './OptionsGroup'
import HotKeyButton from './HotKeyButton'

const boolOptions = [true, false]
const numOptions = [0, 1, 2]

export default {
    components: { OptionsGroup, HotKeyButton },
    computed: {
        ...vuex.mapGetters({
            templates: 'options',
        }),
        id() { return this.$route.params.id; }
    },
    methods: {
        onkeychange(newKeyValue) {
            this.hotKeys.moveForward = newKeyValue;
            // console.log(`Get new key ${newKeyValue}`)
        }
    },
    data: () => ({
        criticalGraphics: {
            fancyGraphics: boolOptions,
            renderClouds: [true, 'fast', false],
            ao: numOptions,
            entityShadows: boolOptions,
            particles: numOptions,
            mipmapLevels: [0, 1, 2, 3, 4],
            useVbo: boolOptions,
            fboEnable: boolOptions,
            enableVsync: boolOptions,
            anaglyph3d: boolOptions,
        },
        normalGraphics: {
            // fov: 0,
            // gamma: 0,
            // saturation: 0,
            // guiScale: 0,
            // bobView: boolOptions,
            // maxFps: 120,
        },
        hotKeys: {
<<<<<<< HEAD
            moveForward: 'w',
            moveBackward: 's',
            moveLeft: 'a',
            moveRight: 'd',
=======
            moveForward: 'W',
            moveBackward:'S',
            moveLeft: 'A',
            moveRight: 'D',
>>>>>>> 91d2b99d
            Jump: 'Space',
            DropItem: 'Q',
            Talk: 'T',
            OpenOrCloseBag: 'E',
            Viewplayer: 'Tab',
            Steath: 'LeftShift',
            Shortcut1: '1',
            Shortcut2: '2',
            Shortcut3: '3',
            Shortcut4: '4',
            Shortcut5: '5',
            Shortcut6: '6',
            Shortcut7: '7',
            Shortcut8: '8',
            Shortcut9: '9',
        },
    }),
}
</script>

<style>

</style><|MERGE_RESOLUTION|>--- conflicted
+++ resolved
@@ -1,59 +1,40 @@
     <template>
     <div class="">
-        <h5 class="ui horizontal divider header"><label>{{$t('criticalGraphics')}}</label></h5>
+        <h5 class="ui horizontal divider header">
+            <label>{{$t('criticalGraphics')}}</label>
+        </h5>
         <options-group :options="criticalGraphics" :id="id"></options-group>
-<<<<<<< HEAD
-        <options-group :options="normalGraphics" :id="id"></options-group>
-        <h5 class="ui horizontal divider header">Hotkey Changes</h5>
-        <div class="five ui basic buttons">
-            <hot-key-button :name="$t('settings.moveforward')" :initkey="hotKeys.moveForward" @keychange="onkeychange"></hot-key-button>
-            <hot-key-button name="Move Backward" :initkey="hotKeys.moveBackward" @keychange="onkeychange"></hot-key-button>
-            <hot-key-button name="Move Left" :initkey="hotKeys.moveLeft" @keychange="onkeychange"></hot-key-button>
-            <hot-key-button name="Move Right" :initkey="hotKeys.moveRight" @keychange="onkeychange"></hot-key-button>
-            <hot-key-button name="Jump" :initkey="hotKeys.Jump" @keychange="onkeychange"></hot-key-button>
-        </div>
-        <div class="five ui basic buttons">
-            <hot-key-button name="Drop Item" :initkey="hotKeys.DropItem" @keychange="onkeychange"></hot-key-button>
-            <hot-key-button name="Talk" :initkey="hotKeys.Talk" @keychange="onkeychange"></hot-key-button>
-            <hot-key-button name="Open or Close Bag" :initkey="hotKeys.OpenOrCloseBag" @keychange="onkeychange"></hot-key-button>
-            <hot-key-button name="Steath" :initkey="hotKeys.Steath" @keychange="onkeychange"></hot-key-button>
-            <hot-key-button name="View player" :initkey="hotKeys.Viewplayer" @keychange="onkeychange"></hot-key-button>
-        </div>
-        <div class="five ui basic buttons">
-            <hot-key-button name="Shortcut1" :initkey="hotKeys.Shortcut1" @keychange="onkeychange"></hot-key-button>
-            <hot-key-button name="Shortcut2" :initkey="hotKeys.Shortcut2" @keychange="onkeychange"></hot-key-button>
-            <hot-key-button name="Shortcut3" :initkey="hotKeys.Shortcut3" @keychange="onkeychange"></hot-key-button>
-            <hot-key-button name="Shortcut4" :initkey="hotKeys.Shortcut4" @keychange="onkeychange"></hot-key-button>
-            <hot-key-button name="Shortcut5" :initkey="hotKeys.Shortcut5" @keychange="onkeychange"></hot-key-button>
-        </div>
-        <div class="four ui basic buttons">
-            <hot-key-button name="Shortcut6" :initkey="hotKeys.Shortcut6" @keychange="onkeychange"></hot-key-button>
-            <hot-key-button name="Shortcut7" :initkey="hotKeys.Shortcut7" @keychange="onkeychange"></hot-key-button>
-            <hot-key-button name="Shortcut8" :initkey="hotKeys.Shortcut8" @keychange="onkeychange"></hot-key-button>
-            <hot-key-button name="Shortcut9" :initkey="hotKeys.Shortcut9" @keychange="onkeychange"></hot-key-button>
-        </div>
-=======
-        <h5 class="ui horizontal divider header"><label>{{$t('hotkeyChanges')}}</label></h5>
-        <hot-key-button :name="$t('buttonSettings.moveForward')" :initkey="hotKeys.moveForward" @keychange="onkeychange"></hot-key-button>
-        <hot-key-button :name="$t('buttonSettings.moveBackward')" :initkey="hotKeys.moveBackward" @keychange="onkeychange"></hot-key-button>
-        <hot-key-button :name="$t('buttonSettings.moveLeft')" :initkey="hotKeys.moveLeft" @keychange="onkeychange"></hot-key-button>
-        <hot-key-button :name="$t('buttonSettings.moveRight')" :initkey="hotKeys.moveRight" @keychange="onkeychange"></hot-key-button>
-        <hot-key-button :name="$t('buttonSettings.jump')" :initkey="hotKeys.Jump" @keychange="onkeychange"></hot-key-button>
-        <hot-key-button :name="$t('buttonSettings.drop')" :initkey="hotKeys.DropItem" @keychange="onkeychange"></hot-key-button>
-        <hot-key-button :name="$t('buttonSettings.talk')" :initkey="hotKeys.Talk" @keychange="onkeychange"></hot-key-button>
-        <hot-key-button :name="$t('buttonSettings.open')" :initkey="hotKeys.OpenOrCloseBag" @keychange="onkeychange"></hot-key-button>
-        <hot-key-button :name="$t('buttonSettings.stealth')" :initkey="hotKeys.Steath" @keychange="onkeychange"></hot-key-button>
-        <hot-key-button :name="$t('buttonSettings.view')" :initkey="hotKeys.Viewplayer" @keychange="onkeychange"></hot-key-button>
-        <hot-key-button :name="$t('buttonSettings.shortcut1')" :initkey="hotKeys.Shortcut1" @keychange="onkeychange"></hot-key-button>
-        <hot-key-button :name="$t('buttonSettings.shortcut2')" :initkey="hotKeys.Shortcut2" @keychange="onkeychange"></hot-key-button>
-        <hot-key-button :name="$t('buttonSettings.shortcut3')" :initkey="hotKeys.Shortcut3" @keychange="onkeychange"></hot-key-button>
-        <hot-key-button :name="$t('buttonSettings.shortcut4')" :initkey="hotKeys.Shortcut4" @keychange="onkeychange"></hot-key-button>
-        <hot-key-button :name="$t('buttonSettings.shortcut5')" :initkey="hotKeys.Shortcut5" @keychange="onkeychange"></hot-key-button>
-        <hot-key-button :name="$t('buttonSettings.shortcut6')" :initkey="hotKeys.Shortcut6" @keychange="onkeychange"></hot-key-button>
-        <hot-key-button :name="$t('buttonSettings.shortcut7')" :initkey="hotKeys.Shortcut7" @keychange="onkeychange"></hot-key-button>
-        <hot-key-button :name="$t('buttonSettings.shortcut8')" :initkey="hotKeys.Shortcut8" @keychange="onkeychange"></hot-key-button>
-        <hot-key-button :name="$t('buttonSettings.shortcut9')" :initkey="hotKeys.Shortcut9" @keychange="onkeychange"></hot-key-button>
->>>>>>> 91d2b99d
+        <options-group :options="normalGraphics" :id="id">
+            <h5 class="ui horizontal divider header">
+                <label>{{$t('hotkeyChanges')}}</label>
+            </h5>
+            <div class="five ui basic buttons">
+                <hot-key-button :name="$t('buttonSettings.moveForward')" :initkey="hotKeys.moveForward" @keychange="onkeychange"></hot-key-button>
+                <hot-key-button :name="$t('buttonSettings.moveBackward')" :initkey="hotKeys.moveBackward" @keychange="onkeychange"></hot-key-button>
+                <hot-key-button :name="$t('buttonSettings.moveLeft')" :initkey="hotKeys.moveLeft" @keychange="onkeychange"></hot-key-button>
+                <hot-key-button :name="$t('buttonSettings.moveRight')" :initkey="hotKeys.moveRight" @keychange="onkeychange"></hot-key-button>
+                <hot-key-button :name="$t('buttonSettings.jump')" :initkey="hotKeys.Jump" @keychange="onkeychange"></hot-key-button>
+            </div>
+            <div class="five ui basic buttons">
+                <hot-key-button :name="$t('buttonSettings.drop')" :initkey="hotKeys.DropItem" @keychange="onkeychange"></hot-key-button>
+                <hot-key-button :name="$t('buttonSettings.talk')" :initkey="hotKeys.Talk" @keychange="onkeychange"></hot-key-button>
+                <hot-key-button :name="$t('buttonSettings.open')" :initkey="hotKeys.OpenOrCloseBag" @keychange="onkeychange"></hot-key-button>
+                <hot-key-button :name="$t('buttonSettings.stealth')" :initkey="hotKeys.Steath" @keychange="onkeychange"></hot-key-button>
+                <hot-key-button :name="$t('buttonSettings.view')" :initkey="hotKeys.Viewplayer" @keychange="onkeychange"></hot-key-button>
+            </div>
+            <div class="five ui basic buttons">
+                <hot-key-button :name="$t('buttonSettings.shortcut1')" :initkey="hotKeys.Shortcut1" @keychange="onkeychange"></hot-key-button>
+                <hot-key-button :name="$t('buttonSettings.shortcut2')" :initkey="hotKeys.Shortcut2" @keychange="onkeychange"></hot-key-button>
+                <hot-key-button :name="$t('buttonSettings.shortcut3')" :initkey="hotKeys.Shortcut3" @keychange="onkeychange"></hot-key-button>
+                <hot-key-button :name="$t('buttonSettings.shortcut4')" :initkey="hotKeys.Shortcut4" @keychange="onkeychange"></hot-key-button>
+                <hot-key-button :name="$t('buttonSettings.shortcut5')" :initkey="hotKeys.Shortcut5" @keychange="onkeychange"></hot-key-button>
+            </div>
+            <div class="four ui basic buttons">
+                <hot-key-button :name="$t('buttonSettings.shortcut6')" :initkey="hotKeys.Shortcut6" @keychange="onkeychange"></hot-key-button>
+                <hot-key-button :name="$t('buttonSettings.shortcut7')" :initkey="hotKeys.Shortcut7" @keychange="onkeychange"></hot-key-button>
+                <hot-key-button :name="$t('buttonSettings.shortcut8')" :initkey="hotKeys.Shortcut8" @keychange="onkeychange"></hot-key-button>
+                <hot-key-button :name="$t('buttonSettings.shortcut9')" :initkey="hotKeys.Shortcut9" @keychange="onkeychange"></hot-key-button>
+            </div>
     </div>
 </template>
 
@@ -102,17 +83,10 @@
             // maxFps: 120,
         },
         hotKeys: {
-<<<<<<< HEAD
-            moveForward: 'w',
-            moveBackward: 's',
-            moveLeft: 'a',
-            moveRight: 'd',
-=======
             moveForward: 'W',
             moveBackward:'S',
             moveLeft: 'A',
             moveRight: 'D',
->>>>>>> 91d2b99d
             Jump: 'Space',
             DropItem: 'Q',
             Talk: 'T',
