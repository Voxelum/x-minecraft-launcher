import { Context, Module, TaskHandle } from "../store";

export namespace CurseForgeModule {
    interface State {
        downloading: { [href: string]: { download: Download, taskId: string } };
    }

    interface Getters {
        isFileInstalled: (file: Pick<Download, "id" | "href">) => boolean;
    }

    interface Mutations {
        startDownloadCurseforgeFile(state: State, payload: { download: Download, taskId: string });
        endDownloadCurseforgeFile(state: State, download: Download);
    }

    interface Download {
        id: number;
        type: string;
        name: string;
        href: string;
        size: string;
        date: string;
        version: string;
        downloadCount: string;
    }
    interface Downloads {
        pages: number;
        versions: Version[];
        files: Download[];
    }

    interface ProjectPreview {
        name: string;
        title: string;
        author: string;
        description: string;
        updatedDate: string;
        createdDate: string;
        count: string;
        categories: {
            href: string;
            icon: string;
        }[];
        icon: string;
    }

    interface Project {
        id: string;
        name: string;
        image: string;
        members: { icon: string, name: string, type: string }[];
        updatedDate: string;
        createdDate: string;
        totalDownload: string;
        license: { url: string, name: string };
        description: string;
    }

    interface Version {
        type: string;
        text: string;
        value: string;
    }
    interface Filter {
        text: string;
        value: string;
    }


    type C = Context<State, Getters, Mutations, Actions>;

    interface Modpack {
        manifestType: string;
        manifestVersion: number;
        minecraft: {
            version: string;
            libraries?: string;
            modLoaders: {
                id: string;
                primary: boolean;
            }[];
        };
        name: string;
        version: string;
        author: string;
        files: {
            projectID: number;
            fileID: number;
            required: boolean;
        }[];
        override: string;
    }

    type ProjectType = 'mc-mods' | 'texture-packs' | 'modpacks' | 'worlds';
    interface Actions {
        importCurseforgeModpack(context: C, option: { profile: string, path: string }): Promise<TaskHandle>;
        fetchCurseForgeProjects(context: C, option?: { page?: string, version?: string, filter?: string, project: ProjectType }): Promise<{
            projects: ProjectPreview[], pages: number, versions: Version[], filters: Filter[]
        }>;

        /**
         * Query the project detail from path.
         */
        fetchCurseForgeProject(context: C, payload: { path: string, project: ProjectType | string }): Promise<Project>;

        /**
         * Query the project downloadable files.
         */
        fetchCurseForgeProjectFiles(context: C, payload?: { path: string, version?: string, page?: number, project: ProjectType | string }): Promise<Downloads>;

<<<<<<< HEAD
        /**
         * Fetch the curseforge images of a project
         */
=======
>>>>>>> 0ef1382f
        fetchCurseforgeProjectImages(context: C, payload: { path: string, type: string | ProjectType }): Promise<{ name: string, url: string, mini: string }[]>;

        /**
         * Fetch the license content from project license url
         */
        fetchCurseForgeProjectLicense(context: C, licenseUrl: string): Promise<string>;

        /**
         * Perform search under specific curseforge project type
         */
        searchCurseforgeProjects(context: C, payload: { keyword: string, type: string | ProjectType }): Promise<ProjectPreview[]>;

        downloadAndImportFile(context: C, payload: { project: { path: string, type: string, id: string }, file: Download }): Promise<TaskHandle>;
    }
}
export interface CurseForgeModule extends Module<"curseforge", CurseForgeModule.State, CurseForgeModule.Getters, CurseForgeModule.Mutations, CurseForgeModule.Actions> {
}<|MERGE_RESOLUTION|>--- conflicted
+++ resolved
@@ -109,12 +109,9 @@
          */
         fetchCurseForgeProjectFiles(context: C, payload?: { path: string, version?: string, page?: number, project: ProjectType | string }): Promise<Downloads>;
 
-<<<<<<< HEAD
         /**
          * Fetch the curseforge images of a project
          */
-=======
->>>>>>> 0ef1382f
         fetchCurseforgeProjectImages(context: C, payload: { path: string, type: string | ProjectType }): Promise<{ name: string, url: string, mini: string }[]>;
 
         /**
