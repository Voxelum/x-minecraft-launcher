--- conflicted
+++ resolved
@@ -27,11 +27,6 @@
         async load(context, payload) {
             return context.dispatch('readFolder', { path: 'profiles' }, { root: true })
                 .then(files => Promise.all(files.map((id) => {
-<<<<<<< HEAD
-                    context.commit('add', { id });
-                    return context.dispatch(`${id}/load`).catch(e => undefined);
-                })));
-=======
                     context.dispatch('exist', { path: `profiles/${id}/profile.json` }, { root: true })
                         .then((exist) => {
                             if (exist) {
@@ -40,7 +35,6 @@
                             }
                         })
                 }).catch(e => undefined)));
->>>>>>> d42934b6
         },
         /**
          * @param {ActionContext} context 
