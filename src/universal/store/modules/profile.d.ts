--- conflicted
+++ resolved
@@ -152,14 +152,8 @@
         importProfile(context: C, location: string): Promise<void>
         resolveProfileResources(context: C, id: string): { mods: Resource<any>[], resourcepacks: Resource<any>[] }
 
-<<<<<<< HEAD
-=======
-        diagnoseProfile(context: C): Promise<Problem[]>;
-        fixProfile(context: C, problems: Problem[]): Promise<void>
-
         pingServer(context: C, payload: { host: string, port: number, protocol: number }): Promise<Server.StatusFrame>
 
->>>>>>> 4436123a
         importMap(context: C, path: string): Promise<void>
         deleteMap(context: C, name: string): Promise<void>
         exportMap(context: C, payload: { name: string, destination: string, zip?: boolean }): Promise<void>
