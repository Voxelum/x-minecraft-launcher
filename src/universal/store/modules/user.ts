--- conflicted
+++ resolved
@@ -5,89 +5,6 @@
 import { ModuleOption } from "../root";
 import { GameProfileAndTexture, UserConfig, UserProfile } from './user.config';
 
-<<<<<<< HEAD
-export declare namespace UserModule {
-    interface State extends UserConfig {
-        /**
-         * The mojang user info
-         */
-        info: MojangAccount | null;
-        security: boolean;
-        refreshingSkin: boolean;
-        refreshingSecurity: boolean;
-    }
-
-    interface Getters {
-        selectedUser: UserProfile;
-        selectedGameProfile: GameProfileAndTexture;
-        avaiableGameProfiles: (GameProfileAndTexture & { userId: string; authService: string; profileService: string; account: string; })[];
-
-        /**
-         * Does user logined? This include the case that user logins as offline mode.
-         */
-        logined: boolean;
-        /**
-         * If current mode is offline mode
-         */
-        offline: boolean;
-        /**
-         * Is the auth service & profile service are the same
-         */
-        isServiceCompatible: boolean;
-
-        authServices: string[]; // TODO: remove
-        profileServices: string[]; // TODO: remove
-
-        authService: Auth.Yggdrasil.API;
-        profileService: ProfileService.API;
-    }
-    interface Mutations {
-        userSnapshot(state: State, snapshot: UserConfig): void;
-
-        invalidateAuth(state: State): void;
-        updateGameProfile(state: State, payload: { userId: string; profile: GameProfileAndTexture }): void;
-        updateUserProfile(state: State, auth: Auth): void;
-        addUserProfile(state: State, profile: UserProfile): void;
-        setUserProfile(state: State, profile: { userId: string; profileId: string }): void;
-        removeUserProfile(state: State, userId: string): void;
-
-        authService(state: State, service: { name: string, api: Auth.Yggdrasil.API }): void;
-        profileService(state: State, service: { name: string, api: ProfileService.API }): void;
-        removeService(state: State, name: string): void;
-
-        mojangInfo(state: State, info: MojangAccount): void;
-        userSecurity(state: State, security: boolean): void;
-        refreshingSecurity(state: State, refreshing: boolean): void;
-        refreshingSkin(state: State, refresh: boolean): void;
-    }
-
-    type C = Context<State, Getters>;
-    interface Actions {
-        login(context: C, payload?: { account: string; password?: string, authService?: string, profileService?: string }): Promise<void>;
-        switchUserProfile(context: C, profile: { userId: string; profileId: string }): Promise<void>;
-        logout(context: C): Promise<void>;
-
-        refreshUser(context: C): Promise<void>;
-        refreshInfo(context: C): Promise<void>;
-        refreshSkin(context: C): Promise<void>;
-
-        /**
-         * Check current ip location and determine wether we need to validate user identity by response challenge.
-         * 
-         * See `getChallenges` and `submitChallenges`
-         */
-        checkLocation(context: C): Promise<boolean>;
-        /**
-         * Get all the user set challenges for security reasons.
-         */
-        getChallenges(context: C): Promise<MojangChallenge[]>;
-        submitChallenges(context: C, responses: MojangChallengeResponse[]): Promise<any>;
-
-        uploadSkin(context: C, payload: { data: string | Buffer, slim: boolean }): Promise<void>;
-        saveSkin(context: C, payload: { skin: { data: string }, path: string }): Promise<void>;
-        parseSkin(context: C, path: string): Promise<string>;
-    }
-=======
 interface State extends UserConfig {
     /**
      * The mojang user info
@@ -96,7 +13,6 @@
     security: boolean;
     refreshingSkin: boolean;
     refreshingSecurity: boolean;
->>>>>>> 4cf17337
 }
 
 interface Getters {
