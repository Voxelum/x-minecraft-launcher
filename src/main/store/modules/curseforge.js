--- conflicted
+++ resolved
@@ -121,13 +121,9 @@
             // const fType = fileType(buf);
             // if (!fType || fType.ext !== 'zip') throw new Error(`Cannot import curseforge modpack ${path}, since it's not a zip!`);
             const curseForgeRoot = join(context.rootState.root, 'curseforge');
-<<<<<<< HEAD
-
-=======
             console.log(`Import curseforge modpack by path ${path}`);
             /** @type {import('universal/store/modules/resource').Resource<any>[]} */
             const modResources = [];
->>>>>>> 0ef1382f
             /**
              * @param {{url:string, dest: string, fileId: number}[]} pool
              * @param {Task.Context} ctx 
@@ -430,11 +426,7 @@
                         url,
                         destination: context.rootGetters.path('temp', payload.file.name),
                         headers: {
-<<<<<<< HEAD
-                            'user-agent': '',
-=======
                             'user-agent': 'Mozilla/5.0 (Windows NT 10.0; Win64; x64) AppleWebKit/537.36 (KHTML, like Gecko) Chrome/75.0.3770.142 Safari/537.36',
->>>>>>> 0ef1382f
                         },
                     })(ctx);
                     ctx.update(-1, -1);
