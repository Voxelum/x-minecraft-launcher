AppAddInstanceDialog:
  choiceTitle: >-
    Обнаружено несколько профилей запуска. Пожалуйста, выберите один для
    импорта.
  configTitle: Конфигурация
  createTitle: Создать экземпляр
  downloadedNotification: Загружен модпак {name}. Хотите ли вы создать экземпляр для него?
  serverTitle: Введите адрес вашего сервера
AppShareInstanceDialog:
  alterDownloadDescription: >-
    Если вы не хотите менять текущий экземпляр, вы можете создать новый
    экземпляр из конфигурации вашего пользователя. Нажмите на кнопку ниже, чтобы
    создать экземпляр.
  baseInfo: Локальные настройки
  cancelShare: Отменить обмен
  description: >-
    После того, как вы разрешите обмен экземпляром, другие пользователи смогут
    загружать эти файлы через ваш компьютер.
  downloadDescription: >-
    Пожалуйста, проверьте файлы, предоставленные вашим пользователем. Выберите
    файлы, которые вы хотите скачать. Они будут размещены в текущем экземпляре
    {name}.
  downloadNotifyTitle: Скачивание экземпляра от {user}
  downloadTitle: Скачивание файлов от других пользователей
  downloadToLocal: Загрузить в текущий экземпляр
  filesToDownload: Выберите файлы для загрузки
  filesToShare: Выберите файлы для обмена
  instanceShare: '{user} только что поделился текущим экземпляром с вами'
  share: Обмен
  shareNotifyTitle: Обмен экземпляром
  shareTitle: Обмен игровыми файлами с другими игроками
BaseSettingGeneral:
  title: Общие
FeedTheBeast:
  search: Поиск в FTB
FeedTheBeastProject:
  changelog: Список изменений
  details: Детали
  install: Установить {version}
  overview: Просмотр
  versions: Версия
HomeJavaIssueDialog:
  incompatibleJava: Несовместимая версия Java
  incompatibleJavaHint: Текущая версия Java может быть несовместима с выбранной версией Minecraft!
  missingJava: Отсутствует Java
  missingJavaHint: >-
    Лаунчер не может обнаружить ни одной версии Java на вашем компьютере. Вы
    можете:
  needDownloadHint: >-
    Не удаётся найти подходящую версию Java на вашем компьютере. Рекомендуется
    скачать новую.
  optionAutoDownload:
    message: Лаунчер скачает и установит Java из источника Mojang для вас.
    name: Автоматическая загрузка
  optionSelectJava:
    message: >-
      Возможно, лаунчер не нашёл вашу версию Java. Вы можете указать лаунчеру,
      где она находится
    name: Выбрать Java на вашем компьютере
  optionSwitch:
    disabled: В базе данных не найдена Java {version}!
    message: Использовать существующую версию Java {version} на вашем компьютере
    name: Переключиться на {version}
  recommendedVersionHint: Для {version} рекомендуется использовать Java с диапазоном {range}.
  selectMatchedHint: >-
    Найдено несколько подходящих локальных версий Java. Вы можете выбрать эти
    локальные версии.
  selectSecondaryHint: >-
    Найдено несколько локальных версий Java, но они могут не подходить для
    запуска. Вы всё ещё можете использовать их для запуска, но это
    предупреждение всё ещё будет отображаться.
HomeLaunchMultiInstanceDialog:
  confirm: Да, запустить
  description: Вы запускаете несколько экземпляров Minecraft. Вы уверены?
  title: Несколько экземпляров
HomeSyncDialog:
  pull: Получить
  push: Отправить
HomeSyncDialogPull:
  failText: Не удалось получить обновление. {url}
  refresh: Обновить
  update: Обновить
HomeSyncDialogPush:
  authError: >-
    Неверная аутентификация пользователя. Убедитесь, что у вас есть права на
    загрузку файлов на сервер!
  refresh: Обновить
  unknownError: Неизвестная ошибка сервера. Пожалуйста, попробуйте ещё раз.
  upload: Загрузить экземпляр
SettingMigrationDialog:
  selectRootDirectory: Выбрать корневой каталог
add: Добавить
ago:
  day: '{duration} день назад | {duration} дней назад'
  hour: '{duration} час назад | {duration} часов назад'
  minute: '{duration} минуту назад | {duration} минут назад'
  second: '{duration} секунду назад | {duration} секунд назад'
authProfileAddedNotification: Профиль аутентификации {name} добавлен
author: Автор
back: Назад
baseSetting:
  title: Локальные настройки
browse: Обзор
browseApp:
  createShortcut: Создать ярлык
  default: По умолчанию
  delete: Удалить
  launch: Запустить и установить по умолчанию
browseApps: Просмотр пользовательского интерфейса пусковой установки
cancel: Отмена
checkUpdate:
  name: Проверить обновление
<<<<<<< HEAD
=======
color: Цвет
>>>>>>> 8899bb3a
confirm: Подтвердить
copyClipboard:
  success: Скопировано в буфер обмена
create: Создать
curseforge:
  authors: Автор
  category: Категория
  createdDate: Дата создания
  downloadOnly: Скачать
  file:
    gameVersion: Версия игры
    modLoader: Мод Loader
  install: Установить
  installTo: Установить в {path}
  installToStorage: Установить в хранилище
  lastUpdate: Дата последнего обновления
  project:
    description: Описание
    files: Файлы
    images: Изображение
  recentFiles: Последние файлы
  releasedDate: Дата релиза
  search: Поиск
  totalDownloads: Всего скачиваний
curseforgeCategory:
  API and Library: API и библиотеки
  Addons: Addons
  Adventure: Авентура
  Adventure and RPG: Приключения и RPG
  Animated: Анимация
  Armor, Tools, and Weapons: Доспехи, инструменты и оружие
  Armor， Tools， and Weapons: Доспехи, инструменты и оружие
  Combat / PvP: Соревнования/PVP
  Cosmetic: Внешний вид/декор
  Creation: Творческий режим
  Data Packs: Пакет данных
  Education: Образование
  Exploration: Разведка
  Extra Large: Большой размер
  FTB Official Pack: Официальный пакет FTB
  Fabric: Fabric
  FancyMenu: FancyMenu
  Font Packs: Шрифты
  Food: Еда
  Game Map: Игровые карты
  Hardcore: Хардкор
  MCreator: MCreator
  Magic: Магия
  Map Based: На основе карты
  Map and Information: Карты и информация
  Medieval: Средневековье
  Mini Game: Мини-игры
  Miscellaneous: Разное
  Mod Support: Поддержка модов
  Modded World: Мод для миров
  Modern: Современный
  Multiplayer: Мультиплеер
  Parkour: Паркур
  Photo Realistic: Реалистичная фотография
  Puzzle: Пазлы
  QoL: QoL
  Quests: Квесты
  Redstone: Redstone
  Sci-Fi: Научная фантастика
  Server Utility: Серверный инструмент
  Skyblock: SkyBlock
  Small / Light: Немного
  Steampunk: Steampunk
  Storage: Хранение
  Survival: Выживание
  Tech: Технология
  Technology: Технология
  Traditional: Традиционный
  Twitch Integration: Интеграция с Twitch
  Utility & QoL: Утилита и Qol
  Vanilla+: Ванила+
  World Gen: Генератор мира
dataMigration:
  apply: Применить настройки
  directoryCriteriaHint: Пожалуйста, убедитесь, что новое расположение является пустым каталогом!
  migrationDestinationIsFile: Место назначения миграции является файлом! Выберите пустой каталог!
  migrationDestinationIsNotEmptyDirectory: >-
    Место назначения миграции не является пустым каталогом! Выберите пустой
    каталог!
  migrationNoPermission: >-
    Нет разрешения на переименование старого каталога в новый! Убедитесь, что
    лаунчер имеет доступ к обоим местам!
  placeholder: Нажмите здесь, чтобы выбрать каталог
  setRootCause: >-
    Вы потеряете свои данные (карты, наборы ресурсов, моды), если закроете
    лаунчер во время переноса!
  setRootDescription: Это изменит корневой каталог данных этого лаунчера и Minecraft.
  setRootTitle: Установить новое расположение хранилища
  unknownError: >-
    Неизвестная ошибка! Пожалуйста, попробуйте ещё раз или свяжитесь с
    разработчиком!
  waitReload: >-
    Миграция данных. Пожалуйста, не закрывайте лаунчер или вы потеряете свои
    данные.
delete:
  name: Удалить {name}
  'no': Нет
  'yes': Удалить
dependencies:
  embedded: Встраиваемые
  incompatible: Несовместимые
  name: Зависимости
  optional: Необязательные
  required: Необходимые
description: Описание
detail: Детали
diagnosis:
  badInstall:
    message: Нажмите, чтобы попытаться переустановить эту версию.
    name: Неудачная установка на {version}
  corruptedAssets:
    message: Лаунчер установит ресурсы для вас
    name: >-
      Повреждённый ресурс {name} | Повреждённый ресурс {name} | {count}
      повреждённых ресурсов
  corruptedAssetsIndex:
    message: Лаунчер скачает файл индекса ресурсов для вас
    name: Повреждённый файл индекса ресурсов версии {version}.
  corruptedLibraries:
    message: Лаунчер установит библиотеки для вас
    name: >-
      Повреждённая библиотека {name} | Повреждённая библиотека {name} | {count}
      повреждённых библиотек
  corruptedVersionJar:
    message: Нажмите, чтобы установить эту версию
    name: Повреждён jar файл версии Minecraft {version}.
  corruptedVersionJson:
    message: Нажмите, чтобы установить эту версию
    name: Повреждена версия %{version} json.
  incompatibleJava:
    message: Вы можете попросить лаунчер скачать её для вас.
    name: Версия Java {javaVersion} не подходит для {version}!
  instanceFiles:
    description: Установка экземпляра включает {counts} файлов.
    title: Незавершённая установка экземпляра
  invalidJava:
    message: Нажмите, чтобы использовать другую версию Java для запуска.
    name: Неверное расположение Java.
  missingAssets:
    message: Лаунчер установит ресурсы для вас
    name: >-
      Отсутствует ресурс {name} | Отсутствует ресурс {name} | {count}
      отсутствующих ресурсов
  missingAssetsIndex:
    message: Лаунчер скачает файл индекса ресурсов для вас
    name: Отсутствует файл индекса ресурсов версии {version}.
  missingJava:
    message: Нажмите, чтобы решить эту проблему
    name: Не удаётся найти Java для запуска Minecraft!
  missingLibraries:
    message: Лаунчер установит библиотеки для вас
    name: >-
      Отсутствует библиотека {name} | Отсутствует библиотека {name} | {count}
      отсутствующих библиотек | {count} отсутствующих библиотек
  missingVersion:
    message: Нажмите, чтобы установить эту версию
    name: Версия {version} не установлена!
  missingVersionJar:
    message: Нажмите, чтобы установить эту версию
    name: Отсутствует файл jar версии Minecraft {version}
disable: Отключить
disk:
  available: Доступно
  used: Использовано
download: Скачать
downloadCount: '{count} загрузок'
downloadUpdate: Скачать обновление
duration:
  day: '{duration} день | {duration} дней'
  hour: '{duration} час | {duration} часов'
  minute: '{duration} минута | {duration} минут'
  name: Удалить {name}
  'no': Нет
  second: '{duration} секунда | {duration} секунд'
edit: Изменить
enable: Включить
<<<<<<< HEAD
=======
env:
  select:
    all: Выбрать все
    fit: Выбрать подходящие
    none: Отменить выбор
>>>>>>> 8899bb3a
error:
  name: Ошибка | Ошибки
errors:
  BadForgeInstallerJarError: >-
    Не удаётся получить файл загрузчика forge. Возможно, у forge новый формат
    файла загрузчика? Обратитесь к разработчикам, если эта проблема будет
    повторяться.
  BadInstanceType: 'Недопустимый экземпляр: {type}'
  BodyTimeoutError: Истекло время ожидания ответа сервера
  ChecksumNotMatchError: Контрольная сумма не совпадает! Ожидалась {expect}. Получена {actual}.
  ConnectTimeoutError: Истекло время ожидания соединения с сервером.
  DNSNotFoundError: Ошибка поиска DNS
  DatabaseNotOpened: >-
    База данных не открыта! Лаунчер не будет работать должным образом!
    Пожалуйста, выберите каталог данных, к которому лаунчер может получить
    доступ. Вы можете попробовать сбросить корневой каталог данных на странице
    настроек.
  DownloadAggregateError: Не удалось скачать файл.
  DownloadFileSystemError: >-
    Ошибка при доступе к пути сохранения скачанного файла. Убедитесь, что
    лаунчер имеет разрешение на запись в него.
  HeadersTimeoutError: Истекло время ожидания заголовков HTTP
  NotFoundError: 404 Не найдено
  SocketError: Ошибка сокета сервера
<<<<<<< HEAD
=======
eula:
  body: Устанавливая флажок, вы подтверждаете свое согласие с {eula} Minecraft.
>>>>>>> 8899bb3a
exception:
  http: >-
    HTTP-запрос с {url} не выполнен. Код состояния {statusCode}. {code}.
    Повторите попытку или проверьте свой интернет. Если эта ошибка сохраняется,
    отправьте отчет команда разработчиков.
existed: Существует
exportModpackTarget:
  curseforge: Файл CurseForge
  github: Файлы GitHub
  modrinth: Файл Modrinth
  override: Файл переопределения (Raw)
extensions:
  mrpack: Сборка модов Modrinth
  zip: Zip-файл
fabricVersion:
  disable: Fabric не выбран
  empty: Не найдено соответствующей версии Fabric для Minecraft {version}
  showSnapshot: Показывать снапшоты
  stable: Стабильная
  unstable: Нестабильная
feedback:
  channel: Каналы
  description: Сообщите о своей проблеме/идее здесь.
  discord: Discord
  discordDescription: Присоединяйтесь к каналу Discord.
  discordJoin: Присоединиться
  generateReport: Создать отчёт
  generateSaveAs: Сохранить отчёт
  github: Проблема в Github
  githubDescription: Создайте проблему на Github, чтобы сообщить о своей проблеме/идее.
  githubOpenIssue: Github
  hint: >-
    Нажмите на кнопку, чтобы создать отчёт и связаться с командой разработчиков.
    Отчёт будет содержать информацию о вашем устройстве, включая тип
    операционной системы, версию, имя пользователя (в операционной системе) и
    другие данные.
  kook: Kook
  kookDescription: Kook - это альтернатива Discord на территории материкового Китая
  name: Обратная связь
  qq: Группа QQ
  qqDescription: >-
    Войдите в группу обратной связи QQ и напрямую поговорите с авторами. Номер
    группы: {number}
  qqEnterGroup: Присоединиться
fileDetail:
  fileSize: Размер файла
  hash: Hash
filter: Фильтр
finish: Завершить
forgeConfig:
  hint: >-
    Пожалуйста, хотя бы один раз запустите игру с этим модом, чтобы мы могли
    обнаружить его конфигурационный файл!
forgeVersion:
  common: Общий
  disable: Forge не выбран
  empty: Для Minecraft {version} нет выпусков Forge
  latest: Последняя
  name: Forge
  recommended: Рекомендуемая
  showBuggy: Показать баги
  showRecommendedAndLatestOnly: Только рекомендованные и новейшие
  version: Версия Forge
gameType:
  adventure: Режим приключения
  creative: Творческий режим
  spectator: Режим наблюдателя
  survival: Режим выживания
help: Справка
home: Главная
importModpack:
  failed: Импорт {modpack} не удался
  name: Импортировать сборку модов
  success: Импорт {modpack} удался
importResource: Импортный ресурс
install: Установить
installAssets:
  asset: Установить {count} ресурсов
  assetIndex: Проверить файл индекса ресурсов
  name: Установить файлы ресурсов
installAuthlibInjector: Установить authlib-injector
installCurseforgeFile: Установить файл CurseForge
installFabric:
  name: Установить Fabric
installForge:
  downloadInstaller: Скачать программу установки
  library: Установить библиотеку {lib}
  name: Установить Forge
  postProcessing: Дополнительная обработка
installInstance:
  file: Обновить файл экземпляра {file}
  link: Копировать или соединить {count} файлов
  name: Обновить экземпляр
  resolve: Разрешить конфигурацию экземпляра
  unzip: Распаковать {count} файлов
installJre:
  decompress: Распаковать файлы JRE в папку
  download: Скачать сжатый файл JRE
  name: Установить среду выполнения Java
installLabyMod:
  asset: Установить ресурс {name}
  json: Сгенерировать JSON {version}
  name: Установить LabyMod
installLibraries:
  library: Установить библиотеку
  name: Установить библиотеки
installModpack:
  deploy: Развернуть
  download:
    file: Скачать файл
    name: Скачать
  name: Установить сборку модов
  unpack: Распаковать сборку модов
installModrinthFile:
  name: Установить Modrinth
installOptifine:
  download: Скачать Optifine Universal
  jar: Сгенерировать Jar
  json: Сгенерировать Json
  name: Установить Optifine
installResource:
  fail: Не удалось установить {file}
  success: Установка ресурса {file} прошла успешно
installVersion:
  jar: Установить Jar-файл версии
  json: Установить Json-файл версии
  name: Установить клиент Minecraft {version}
instance:
  addServer: Добавить сервер
<<<<<<< HEAD
=======
  changeIcon: Изменить значок
>>>>>>> 8899bb3a
  current: Текущий экземпляр
  delete: Удалить экземпляр
  deleteHint: >-
    Данные экземпляра будут удалены с диска навсегда. Вы уверены, что хотите это
    сделать?
  duplicate: Дублировать экземпляр
  duplicatedName: Дублированное имя
  fileApi: URL API сервера синхронизации файлов
  fileApiHint: URL для синхронизации файлов экземпляра с удалённым сервером конфигурации.
  gameVersion: Версия игры экземпляра
  icon: Иконка профиля
  iconHint: Значок может представлять собой файл или ссылку на URL-адрес в Интернете.
  iconUrl: URL-адрес иконки
  includeVersion: Включить версию | Включить версии
  lastPlayed: Последняя игра
  launchArguments: Предпросмотр аргументов запуска
  launchServer: Запустить локальный сервер
  mcOptions: Опции Minecraft
  mcOptionsHint: Дополнительные аргументы запуска Minecraft
  name: Имя экземпляра
  nameHint: Имя, используемое для идентификации экземпляра.
  neverPlayed: Никогда не играли
  openCrashReportFolder: Открыть папку с отчётами об ошибках
  openLogFolder: Открыть папку с журналами
  playtime: Время игры
  prependCommand: Добавить команду в начало
  prependCommandHint: Это добавит эту команду перед всеми командами запуска.
  requireName: Требуется имя
  showInstance: Открыть папку экземпляра
  versionHint: Minecraft-версия этой игры
  vmOptions: Опции JVM
  vmOptionsHint: Дополнительные аргументы, передаваемые JVM
instanceAge:
  older: Старые
  threeDay: В течение трёх дней
  today: Сегодня
instanceFileOperation:
  add: Добавить
  backup-add: Заменить (создать резервную копию)
  backup-remove: Удалить (создать резервную копию)
  keep: Оставить
  remove: Удалить
instanceSetting:
  disableAuthlibInjector: Отключить authlib injector
  disableAuthlibInjectorDescription: >-
    Если вы используете систему скинов от сторонних разработчиков, authlib
    injector может помочь отображать скины в игре.
  disableElyByAuthlib: Отключить замену authlib от ely.by
  disableElyByAuthlibDescription: >-
    Ely.by имеет уникальную замену authlib для универсального отображения скинов
    на любом сервере.
  fastLaunch: Быстрый запуск
  fastLaunchHint: Игнорировать статус пользователя и существующие неисправленные проблемы.
  hideLauncher: Скрыть лаунчер после запуска
  icon: Выбрать изображение
  showLog: Показывать журнал Minecraft
  showLogHint: Это откроет окно журнала Minecraft после запуска экземпляра
instanceTemplate:
  curseforge: Это сборка модов CurseForge
  ftb: Это сборка модов FTB
  importing: Импорт шаблонов
  mcbbs: Это сборка модов MCBBS
  modpack: Это сырая сборка модов (Raw)
  modrinth: Это сборка модов Modrinth
  preview: Предварительный просмотр сборки модов
  title: Настройки шаблона
instanceUpdate:
  basic: Обновление настроек
  files: Обновление файлов
  loaderChanged: |-
    Модлоадер этого экземпляра был изменен. 
    Старый модлоадер - это {modloader}, а новый - {newModloader}.
  title: Обновление экземпляра
  update: Начать обновление
instances:
  add: Создать экземпляр
  addDescription: Создать новый экземпляр с нуля
  addMMCDescription: >-
    Импортировать существующий экземпляр MultiMC. Вам нужно выбрать папку
    экземпляра из MultiMC.
  addManually: Создать вручную
  addModrinthDescription: >-
    Импортировать существующий экземпляр Modrinth. Вам нужно выбрать папку
    экземпляра Modrinth.
  addServer: Создать из сервера
  addServerDescription: Это создаст экземпляр, который запустится непосредственно на сервере.
  addTemplate: Создать из шаблона
  addTemplateDescription: Импортировать из загруженной сборки модов
  addVanilla: Создать из стандартного Minecraft
  addVanillaDescription: >-
    Импортировать из обычной папки (.minecraft). Это дублирует оригинальный
    профиль экземпляра в XMCL.
  choose: Выбрать экземпляр
  folderSetting: Настройки папки
  importFolder: Импортировать из папки
  importFolderDescription: Импортировать Minecraft в лаунчер
  loadingFiles: Загрузка файлов сборки модов
  refreshServers: Обновить серверы
items:
  count: '{count} элементов'
  total: '{total} всего'
java:
  allocatedLong: Использовать системный Java по умолчанию
  allocatedShort: Автоматическое выделение
  browse: Обзор выполняемого файла Java
  importFromFile: Импортировать Java из файла
  invalid: Неверное расположение Java
  location: Расположение Java
  maxMemory: Максимальная память
  memory: Память Java
  memoryAuto: Автоматически
  memoryManual: Вручную
  memoryUnassigned: Не назначено
  minMemory: Минимальная память
  modifyInstance: Изменить путь к Java
  noMemory: Не ограничивать использование памяти
  refresh: Обновить локальный Java
  systemMemory: Текущая оперативная память
labyMod:
  disable: LabyMod не выбран
  empty: LabyMod не поддерживает текущую версию Minecraft
launch:
  cancel: Отменить
  kill: Остановить
  killServer: Остановить локальный сервер
  launch: Запустить
launchBlocked:
  ignore: Насильный запуск
  launchBadVersion:
    description: >-
      Файл версии {version} повреждён или отсутствует. Возможно, вам нужно
      переустановить эту версию?
    title: Ошибка файла версии
  launchGeneralException:
    description: Возникли ошибки, из-за которых запуск не удался.
    title: Ошибка запуска
  launchInvalidJavaPath:
    description: >-
      Выбранный путь к Java неверен или файл отсутствует. Пожалуйста, выберите
      другой путь. <span class="highlight"> {javaPath} </span>
    title: Неверный путь к Java
  launchJavaNoPermission:
    description: >-
      У лаунчера нет разрешения на выполнение Java по указанному пути. Измените
      разрешения файла или запустите лаунчер от имени администратора. <span
      class="highlight"> {javaPath} </span>
    title: Отсутствуют права на выполнение
  launchNoProperJava:
    description: >-
      Не найдена подходящая версия Java для запуска экземпляра. ({javaPath}
      неверен?)
    title: Отсутствует подходящая версия Java
  launchNoVersionInstalled:
    description: >-
      Не удаётся разрешить версию <span class="highlight">{version}</span> для
      запуска.
    title: Отсутствует выбранная версия
  launchSpawnProcessFailed:
    description: >-
      Произошла ошибка при запуске процесса экземпляра. Проверьте, что указана
      правильная версия Java, и попробуйте предоставить больше разрешений
      лаунчеру. Если это не поможет, свяжитесь с разработчиками.
    title: Ошибка запуска процесса экземпляра
  launchUserStatusRefreshFailed:
    description: Не удалось обновить статус выбранного пользователя.
    title: Ошибка обновления статуса пользователя
  unexpectedText: >-
    Это неожиданно. Вы можете перезапустить лаунчер, чтобы устранить проблему.
    Если проблема повторится, свяжитесь с автором.
  userAcquireMicrosoftTokenFailed: >-
    Не удалось получить токен Microsoft. Проверьте свой аккаунт Microsoft и
    повторите попытку.
  userCheckGameOwnershipFailed: >-
    Не удалось проверить права на владение игрой. Проверьте ваше подключение к
    интернету и повторите попытку.
  userExchangeXboxTokenFailed: >-
    Не удалось обменять токен Xbox на токен Microsoft. Проверьте ваше
    подключение к интернету и повторите попытку.
  userLoginMinecraftByXboxFailed: >-
    Не удалось войти в Minecraft с помощью токена Xbox. Проверьте ваше
    подключение к интернету и повторите попытку.
launchFailed:
  crash: Игра вылетела!
  description: Отчет о сбое отсутствует. Это журнал ошибок и последний журнал.
  failedToLaunch: Не удалось запустить запуск
  latestLog: 'Последние логи '
  title: Игра завершилась с аномальным кодом
launchStatus:
  assigningMemory: Распределение памяти
  exit: Выйти из игры?
  injectingAuthLib: Настройка сторонней библиотеки AuthLib
  launching: Запуск игры...
  launchingSlow: >-
    Запуск игры всё ещё выполняется... Для инициализации графического движка
    может потребоваться некоторое время...
  refreshingUser: Обновление токена пользователя
  spawningProcess: Запуск процесса
launcherUpdate:
  alreadyLatest: Последняя версия
  installAndQuit: Перезапустите, чтобы установить
  noUpdateAvailable: Нет доступных обновлений
  reinstall: Переустановите
  updateToThisVersion: Скачать и установить
liteloader:
  name: LiteLoader
localVersion:
  auto: Определить автоматически
  delete: Удалить локальную версию
  deleteDescription: >-
    Эта операция удалит локальную версию json & jar. Вам придётся переустановить
    её, если вы захотите использовать её снова.
  empty: Версия не установлена
  hint: Запустить конкретную локальную версию напрямую
  refresh: Обновить версии
  reinstallDescription: >-
    Если вы считаете, что установка этой версии вызывает проблемы, вы можете
    попробовать переустановить её.
  reinstallTitle: Переустановить {version}
  title: Локальная версия | Локальные версии
logLevel:
  error: Ошибка
  info: Информация
  success: Успех
  warning: Предупреждение
login:
  dropHint: Перетащите сюда ссылку с кодом авторизации для ручного входа
  forgetPassword: Забыли пароль?
  login: Войти
  manualLoginUrl: >-
    Если браузер не открывается, пожалуйста, нажмите на эту ссылку для
    авторизации!
  signup: Зарегистрироваться
  signupDescription: Нет учётной записи?
  userRelogin: Срок действия токена доступа пользователя истёк. Пожалуйста, повторите вход!
loginError:
  acquireMicrosoftTokenFailed: >-
    Не удалось получить токен Microsoft. Это может быть проблема с сетью.
    Пожалуйста, повторите попытку.
  badNetworkOrServer: Проверьте соединение с сетью! Возможно, сервер авторизации недоступен!
  checkOwnershipFailed: Не удалось подтвердить владение игрой. Пожалуйста, попробуйте ещё раз.
  connectionReset: Не удалось войти, так как соединение было сброшено сервером
  fetchMinecraftProfileFailed: 'Не удалось получить профиль Minecraft: {reason}'
  illegalEmail: Необходим корректный адрес электронной почты
  invalidCredentials: Неверные учётные данные. Неверное имя пользователя или пароль.
  loginMinecraftByXboxFailed: >-
    Не удалось получить токен Minecraft с помощью токена Xbox. Убедитесь, что у
    вас есть Minecraft в Xbox, или попробуйте ещё раз.
  loginXboxFailed: >-
    Не удалось войти в Xbox с помощью токена Microsoft. Убедитесь, что у вас
    есть независимый аккаунт Xbox от вашего аккаунта Microsoft. Пожалуйста,
    попробуйте ещё раз.
  requestFailed: Ошибка входа, причина неизвестна. Пожалуйста, попробуйте ещё раз.
  requireEmail: Требуется адрес электронной почты
  requirePassword: Требуется пароль
  requireUsername: Требуется имя пользователя
  timeout: >-
    Время ожидания входа истекло. Пожалуйста, попробуйте ещё раз или проверьте
    соединение с сетью.
logsCrashes:
  crashes: Отчёты об ошибках
  logs: Журналы
  placeholder: Файлы не найдены
  title: Журналы и отчёты об ошибках
me:
  games: Мои экземпляры
  modpacks: Мои сборки модов
  news: Новости
  recentPlay: Последние игры
  versions: Установленные версии
minecraftVersion:
  empty: Невозможно загрузить версии Minecraft
  name: Версия Minecraft
  release: Релиз
  showAlpha: Показать snapshot
  snapshot: Снапшот
mod:
  acceptVersion: Принимает {version}
  compatible: Совместимый мод.
  currentVersion: Текущая {current}
  deletion: Удалить мод
  deletionHint: >-
    Вы потеряете этот мод и его метаданные навсегда. Вы уверены, что хотите
    удалить его? | Вы потеряете эти моды и эти метаданные навсегда. Вы уверены,
    что хотите это сделать?
  deletionRestHint: И ещё {rest} модов...
  denseView: Компактное отображение модов
  dropHint: Перетащите сюда файл мода (.jar/.litemod), чтобы импортировать его.
  enabled: 'Всего модов включено: {count}'
  filter: Фильтр модов
  groupInstalled: Группировать установленные моды
  hasUpdate: У мода есть новая версия!
  hideIncompatible: Скрыть несовместимые моды
  incompatible: Несовместимый мод.
  manage: Моды
  maybeCompatible: Возможно, совместим.
  mods: '{count} модов'
  name: Мод | Моды
  noModLoaderHint: Не забудьте включить модлоадер для использования модов!
  openLink: Открыть URL мода {url}
  search: Поиск модов
  searchOnCurseforge: Поиск {name} в curseforge
  searchOnMcWiki: Найдите {name} в энциклопедии MC.
  searchOnModrinth: Искать {name} в Модринфе
  showDirectory: Открыть папку с модами
  showFile: Показать путь к файлу мода {file}
  showInCurseforge: Показать мод в curseforge
  showInModrinth: Показать {name} на Modrinth
  switchDefaultSource: Источник контента модов по умолчанию
  toUpdate: '{count} для обновления'
modInstall:
  archived: >-
    {name} заархивировано. 

    {name} не будет получать никаких дальнейших обновлений, если автор не решит
    разархивировать проект.
  checkDependencies: Проверить недостающие зависимости
  checkUpgrade: Проверить обновления для модов
  checkedDependencies: Недостающие зависимости проверены
  checkedUpgrade: Обновления для модов проверены
  currentVersion: Выбранная версия
  dependencyHint: Установлена ​​другая версия {version}
  install: Установить
  installDependencies: Установить недостающие зависимости
  installHint: Будет установлен файл {file} с зависимостями {dependents}
  installed: Установлен
  noVersionSupported: Мод поддерживает только Minecraft {supported}.
  recommendation: Исследуйте {first} или {second} в {modrinth} и {curseforge}!
  search: Результаты поиска
  searchHint: Поиск и выбор проекта
  source: Источник контента мода
  switch: Переключить версию
  upgrade: Обновить моды
modSearchType:
  all: Все
  explore: Исследуйте рынок
  installed: Установлено
  local: Дисковый кэш
modified:
  reset: Сбросить
  save: Сохранить
  unsaved: Ваши изменения не сохранены!
modpack:
  author: Имя автора
  authorHint: Используется для подписи экспортируемой сборки модов (CurseForge).
  delete:
    hint: Это удалит сборку модов {name} вместе с её метаданными. Вы уверены?
    title: Удалить сборку модов
  description: Описание
  descriptionHint: >-
    Общее описание для вашей сборки модов. Используется при экспорте в формат
    CurseForge.
  dropHint: Скиньте сюда zip-файл modpack для импорта
  emitCurseforge: Создать сборку модов для CurseForge
  emitMcbbs: Создать сборку модов для MCBBS
  emitModrinth: Создать сборку модов для Modrinth
  emitModrinthStrict: Строгий формат Modrinth
  emitModrinthStrictDescription: Разрешены только URL-адреса из 4 доменов, перечисленных в документе Modrinth
  export: Экспортировать как сборку модов
  general: Общая информация
  includeAssets: Включить ресурсы
  includeLibraries: Включить библиотеки
  includes: Файлы для включения
  modpackVersion: Версия сборки модов
  name: Сборка модов | Сборки модов
  overrides: Переопределения
  showFile: Показать файл {file}
  showInCurseforge: Показать {name} в Curseforge
  showInFtb: Показать {name} в FTB
  showInModrinth: Показать {name} в Modrinth
  url: URL-адрес
  urlHint: URL-адрес домашней страницы вашей сборки модов.
modrinth:
  browseUrl: Открыть в браузере {url}
  categories:
    128x: 128x
    16x: 16x
    256x: 256x
    32x: 32x
    48x: 48x
    512x+: 512x+
    64x: 64x
    8x-: 8x-
    adventure: Приключение
    atmosphere: Атмосфера
    audio: Аудио
    blocks: Блоки
    bloom: Рассеянный свет
    bukkit: Bukkit
    bungeecord: Bungeecord
    canvas: Полотно
    cartoon: Мультипликация
    categories: Категории
    challenging: Высокая сложность
    colored-lighting: Разноцветное освещение
    combat: Бой
    core-shaders: Базовые шейдеры
    cursed: Странность
    datapack: Набор данных
    decoration: Декорация
    economy: Экономика
    entities: Существа
    environment: Окружение
    equipment: Экипировка
    fabric: Fabric
    fantasy: Фэнтези
    features: Функции
    folia: Folia
    foliage: Листва
    fonts: Шрифты
    food: Еда
    forge: Forge
    game-mechanics: Игровые механики
    gui: Графический интерфейс
    high: Высокая требовательность
    iris: Iris
    items: Предметы
    kitchen-sink: Посуда
    library: Библиотека
    lightweight: Малый размер
    liteloader: Liteloader
    locale: Локализация
    low: Низкая требовательность
    magic: Магия
    management: Управление
    medium: Средняя требовательность
    minecraft: Minecraft
    minigame: Мини-игры
    misc: Разнообразие
    mobs: Мобы
    modded: Модификация
    models: Модели
    modloader: Загрузчик модов
    multiplayer: Сетевая игра
    name: Категории
    neoforge: NeoForge
    optifine: Optifine
    optimization: Оптимизация
    paper: Paper
    path-tracing: Трассировка пути
    pbr: Физически корректный рендеринг (PBR)
    performance impact: Влияние на производительность
    potato: Для картофельных ПК
    purpur: Purpur
    quests: Квесты
    quilt: Quilt
    realistic: Реализм
    reflections: Отражения
    resolutions: Разрешения
    rift: Rift
    screenshot: Для снимков экрана
    semi-realistic: Полуреализм
    shadows: Тени
    simplistic: Простота
    social: Социальность
    spigot: Spigot
    sponge: Sponge
    storage: Хранение
    technology: Технологии
    themed: Тема
    transportation: Транспортировка
    tweaks: Твики
    utility: Полезность
    vanilla: Ванилла
    vanilla-like: Похожее на ваниллу
    velocity: Velocity
    waterfall: Waterfall
    worldgen: Генерация мира
  clientSide: Клиентская сторона
  copyTitle: Скопировать текст {title} в буфер обмена
  createAt: Создано
  description: Описание
  downloads: Скачиваний
  environments:
    client: Клиент
    default: По умолчанию
    name: Окружающая среда
    optional: Необязательно
    required: Требуется
    server: Сервер
    unsupported: Не поддерживается
  externalResources: Внешние ресурсы
  featuredVersions: Рекомендуемые версии
  followers: Подписчики
  gallery: Галерея
  gameVersions:
    name: Версии игры
  headers:
    status: Статус
    support: Поддерживает
    version: Версия
  issueUrl: Проблемы
  license: Лицензия
  licenses:
    name: Лицензии
  modLoaders:
    name: Загрузчики модов
  perPage: На страницу
  projectId: ID проекта
  projectMembers: Участники проекта
  projectType:
    mod: Mod
    modpack: Сборка модов
    name: Тип проекта
    resourcePack: Комплект ресурсов
    shader: Шейдер
  quickSearch: Поиск {title}
  searchText: Поиск
  serverSide: Серверная часть
  sort:
    downloads: Количество загрузок
    follows: Количество подписчиков
    newest: Недавно созданные
    relevance: Релевантность
    title: Сортировать по
    updated: Недавно обновлённые
  sourceUrl: Исходный код
  technicalInformation: Техническая информация
  updateAt: Обновлено
  versions: Версии
  wikiUrl: Вики
modrinthCard:
  currentVersion: Текущая версия
  projectHint: >-
    Цей екземпляр створено за допомогою модпакету Modrinth з <code
    class=“rounded p-1” style=“background: rgba(123,123,123,0.2)”>{title}</code>
    (project id:
          <code class=“rounded p-1” style=“background: rgba(123,123,123,0.2)”>{id}</code>)
multiplayer:
  allowTurn: Разрешить сервер-ретранслятор
  allowTurnHint: >-
<<<<<<< HEAD
    Включите ретранслятор, если связь напрямую не работает. 
    Он может замедлить соединение, используйте осторожно.
=======
    Включите ретранслятор, если связь напрямую не работает.  Он может замедлить
    соединение, используйте осторожно.
>>>>>>> 8899bb3a
  complete: Завершено
  confirm: Подтвердить
  connections: Соединения
  copied: Скопировано!
  copy: Копировать
  copyGroupToFriendHint: Позвольте пользователям присоединиться к группе с помощью этого ID
  copyLocalHint: >-
    Скопируйте локальный токен SDP и отправьте его пользователю, чтобы он ввёл
    этот токен в раздел присоединения к соединению. <span>Токен может быть
    использован только для <span style="color: red; font-weight: bold">одного
    пользователя</span>! Вы не можете отправлять один и тот же токен нескольким
    пользователям!</span> <br> <span class="hint-text" style="font-style:
    italic;"> Если вам необходимо подключить нескольких пользователей,
    необходимо создать <span style="font-weight: bold; color: rgba(245, 158,
    11)">несколько</span> соединений.</span>
  creaLocalToken: Создать локальный токен
  createLocalToken: Создать локальный токен
  currentIpTitle: Обнаруженный общедоступный IP
  currentNatTitle: 'Текущая сеть (NAT):'
  difficultyLevelHint: Уровень сложности для создания соединения с другими пользователями
  disconnect: Отключиться
  disconnectDescription: Вы уверены, что хотите прервать соединение с пользователем {user}({id})?
  disconnected: отключено
  enterRemoteToken: Введите удалённый токен
  enterRemoteTokenHint: >-
    После того, как пользователь введёт ваш токен, необходимо ввести его токен в
    приведённое ниже текстовое поле. Нажмите "Подтвердить", чтобы установить
    соединение.
  exposedPortDescription: Порт, который вы предоставили другим узлам
  exposedPorts: Перенаправленные порты
  gatheringIce: >-
    Пожалуйста, подождите, пока сервер ICE соберёт необходимую информацию о
    вашей сети. Если вы нетерпеливы и информации достаточно, вы можете отправить
    текущий SDP другому пользователю наперёд и нажать "Далее". <br> Затем,
    отправьте <span class="v-chip v-chip--label v-size--small"
    style="font-weight: bold">Локальный токен</span> пользователю, который
    должен будет его ввести в разделе <span class="v-chip v-chip--label
    v-size--small" style="font-weight: bold">Присоединиться к соединению</span>.
    <br> Серверу ICE может потребоваться некоторое время, чтобы собрать вашу
    информацию для создания <span class="v-chip v-chip--label v-size--small"
    style="font-weight: bold">Локального токена</span>. <br> Вам не нужно ждать,
    пока статус ICE будет завершён. Если токен ниже остаётся неизменным, вы
    можете скопировать и отправить его пользователю.
  groupId: ID группы
  illegalTokenDescription: Недопустимый токен, убедитесь, что токен от пользователя введён верно
  initiateConnection: Инициировать соединение
  inviteLink: Ссылка для приглашения
  joinConnection: >-
    Если пользователь уже инициировал соединение, вам нужно присоединиться к
    соединению.
  joinManual: Присоединиться
  joinOrCreateGroup: Присоединиться/Создать группу
  joinOrCreateGroupHint: Получите ID группы от пользователя или создайте группу
  kernel: Ядро P2P
  kernelDescription: >-
<<<<<<< HEAD
    Используйте WebRTC или node-datachannel. 
    Переключайтесь между ними только если
    p2p-соединение иногда вызывает ошибку окна запуска.
=======
    Используйте WebRTC или node-datachannel.  Переключайтесь между ними только
    если p2p-соединение иногда вызывает ошибку окна запуска.
>>>>>>> 8899bb3a
  leaveGroup: Покинуть группу
  localToken: Локальный токен
  manualConnect: Ручное соединение
  name: Игра по локальной сети
  networkInfo: Информация о сети
  next: Далее
  otherExposedPortDescription: Предисловие к порту от {user}
  placeholder: >-
    Соединитесь с другим пользователем, чтобы играть в Minecraft в локальной
    сети!
  previous: Назад
  receiveHint: >-
    После того, как пользователь введёт ваш токен, соединение будет создано
    автоматически. Теперь вы можете закрыть диалоговое окно.
  receiveRemoteTokenHint: Пожалуйста, введите удалённый токен от пользователя здесь.
  remoteToken: Удалённый токен
  routerInfo: Информация о роутере
  sendTokenToRemote: Отправить токен
  share: Поделиться конфигурацией экземпляра
  sharing: Обмен файлами...
  sharingNotificationBody: Вы можете загрузить или создать экземпляр из общих настроек {name}.
  sharingNotificationTitle: Пользователь делится настройками экземпляра
  start: Начать
  startNewP2PConnection: Нажмите на кнопку "Начать", чтобы создать новое p2p-соединение
myStuff: Мой контент
name: Name
natType:
  blocked: Заблокирован
  fullCone: Полный конус (Full Cone)
  openInternet: Открытый интернет
  restrictNat: Ограниченный NAT
  restrictPortNat: Ограниченный порт NAT
  symmetricNat: Симметричный NAT
  symmetricUDPFirewall: Симметричный межсетевой экран UDP
  unknown: Неизвестно
neoForgedVersion:
  disable: NeoForged не выбран
  empty: NeoForged не поддерживает {version}
  name: NeoForged
news:
  name: Новости
  readMore: Подробнее
next: Далее
'no': Нет
ok: ОК
optifineVersion:
  disable: Optifine не выбран
  empty: Optifine не поддерживает Minecraft {version}
optional: Необязательно
peerConnectionState:
  closed: Закрыто
  connected: Подключено
  connecting: Подключение
  disconnected: Отключено
  failed: Ошибка
  name: Состояние соединения
  new: Новое
peerGroupState:
  closed: Не в группе
  closing: Закрытие
  connected: Подключён к группе
  connecting: Подключение к группе
peerIceGatheringState:
  gathering: Сбор информации с сервера ICE
peerSignalingState:
  have-local-offer: Ожидание описания от пользователя
popular: Популярность
presence:
  curseforge: Просмотр CurseForge
  curseforgeProject: Просмотр {name} в Curseforge
  instance: Неактивен в экземпляре {instance}
  instanceSetting: 'Редактирует настройки экземпляра: {instance}'
  mod: Просматривает моды в {instance}
  modrinth: Просмотр Modrinth
  modrinthProject: Просматривает {name} в Modrinth
  resourcePack: Просматривает наборы ресурсов в {instance}
  save: Просматривает миры в {instance}
  setting: Просматривает страницу настроек
  shaderPack: Просматривает наборы шейдеров в {instance}
  version: Просматривает страницу версий
previous: Назад
proxy:
  host: Хост
  port: Порт
quiltVersion:
  disable: Quilt не выбран
  empty: Quilt не поддерживает Minecraft {version}
refresh: Обновить
refreshResource: Обновить ресурсы
remove: Удалить
resourcepack:
  available: Доступно
  compatible: Формат {format} совместим с {version}
  defaultDescription: Внешний вид Minecraft по умолчанию
  delete:
    content: >-
      Это приведёт к удалению файла набора ресурсов с диска, и мы не сможем его
      восстановить. Вы уверены, что хотите это сделать?
    title: Удалить набор ресурсов
  dropHint: Перетащите сюда папку/zip-архив с набором ресурсов для импорта.
  enable: 'Всего наборов ресурсов выбрано: {count}'
  import: Импорт ресурс пака
  incompatible: >-
    Несовместимый формат набора ресурсов ({format}). Подходящий {accept}.
    Текущий {actual}.
  independent: Экземпляр использует независимую папку для наборов ресурсов
  manage: Пакеты ресурсов
  name: Набор ресурсов | Наборы ресурсов
  searchHint: Поиск набора ресурсов
  searchOnCurseforge: Поиск {name} на CurseForge
  searchOnModrinth: '@:mod.searchOnModrinth'
  selectSearchHint: Поиск и выбор пакета ресурсов
  selected: Выбранные наборы ресурсов
  shared: Экземпляр использует общую папку для наборов ресурсов
  showDirectory: Открыть папку с наборами ресурсов
  showFile: Показать путь к набору ресурсов {file}
  showInCurseforge: Показать {name} на CurseForge
  unselected: Невыбранные наборы ресурсов
save:
  cheat: Мошенничество
  copy:
    cancel: Отменить копирование
    confirm: Начать копирование
    description: Пожалуйста, выберите профиль(и), которые вы хотите сохранить.
    name: Копировать мир
    title: Копировать мир в другой профиль
  copyFrom:
    cancel: Отмена
    confirm: Начать копирование
    description: >-
      Вы можете развернуть мир на этом экземпляре из других экземпляров или из
      управляемых ресурсов (CurseForge)
    from: Из {src}
    fromProfile: Из других экземпляров
    fromResource: Из управляемых ресурсов
    title: Импорт мира из управляемого источника
  createNew: Создать новый мир
  createdWorlds: 'Всего миров: {count}'
  deleteHint: >-
    Эта операция не может быть отменена. Вы навсегда потеряете данные этого
    мира. Вы уверены, что хотите удалить это мир?
  deleteTitle: Удалить мир
  detail: Дополнительная информация
  dropHint: Перетащите zip-архив сюда, чтобы импортировать
  export: Экспорт сохранения
  exportMessage: Экспортировать мир в zip-архив
  exportTitle: Экспортировать мир
  gameMode: игровой режим
  import: Импортировать мир
  importMessage: Импортировать мир из zip-архива
  importTitle: Импортировать мир
  independent: Экземпляр использует независимую папку сохранений
  levelName: Название уровня
  manage: Управление мирами
  name: Мир | Миры
  search: Поиск сохранений
  selected: местный архив
  shared: Экземпляр использует общую папку сохранений
  showDirectory: Открыть папку с мирами
  unselected: общий архив
  useCurrent: Использовать текущий мир
screenshots:
  empty: У вас нет снимков экрана
  goto: Открыть папку со снимками экрана
  name: Скриншоты
  playRandom: Показывать случайным образом
  playSequence: Показывать по порядку
server:
  acceptingMinecraftVersion: Принятие версии Minecraft
  creationHint: Пожалуйста, заполните адрес сервера и протестируйте сервер
  expectedVersions: Поддерживаемые версии
  filterVersion: Фильтр сервер ответил Minecraft версия
  host: Хост
  hostHint: Хост (с портом) сервера
  ipAddress: IP-адрес
<<<<<<< HEAD
=======
  maxPlayers: Максимум игроков
>>>>>>> 8899bb3a
  motd: Сервер MOTD
  name: Сервер | Серверы
  nogui: Нет графического интерфейса сервера
  onlineMode: Онлайн режим
  ping: Пинг
  pings: Пинг
  players: Игроки
  port: Порт
  recommendedMinecraftVersion: Версия для Minecraft
  status: Статус сервера
  unknown: Неизвестный сервер
  unknownDescription: Неизвестный сервер. Пожалуйста, обновите.
  version: Сервер требует версию
  versionHint: Версия Minecraft для пинга
serverStatus:
  nohost: §4Невозможно найти хост!
  ping: Соединение...
  refuse: §4Сервер отказал!
  timeout: §4Вышло время подключения к серверу!
setting:
  allowPrerelease: Скачать предварительную версию
  allowPrereleaseDescription: Предварительная версия может быть нестабильной.
  apiSets:
    auto: Автоматически (определяется сетью)
    official: Официальный (Mojang)
  appearance: Внешний вид
  appxUpdateHint: >-
    Лаунчер скачает и запустит установщик. Если всплывающее окно установщика не
    откроется автоматически, пожалуйста, запустите его вручную.
  autoDownload: Автоматическая загрузка
  autoDownloadDescription: Автоматическая загрузка обновлений, если они доступны.
  autoInstallOnAppQuit: Автоустановка
  autoInstallOnAppQuitDescription: Автоматическая установка обновлений при выходе из приложения.
  backgroundColorAbove: Показать цвет фона как наложение
  backgroundColorAboveDescription: Это позволит отобразить цвет фона над фоновым эффектом.
  backgroundImage: Фоновое изображение
  backgroundImageBlur: Размытие изображения
  backgroundImageBlurDescription: >-
    Перетащите, чтобы размыть изображение. Дальше ползунок - больше размытия.
    Всё просто.
  backgroundImageClear: Очистить
  backgroundImageDescription: Выберите изображение в качестве фона или очистите его.
  backgroundImageFit:
    contain: Вместить
    cover: Обрезать
    name: Подогнать
  backgroundImageSelect: Изменить
  backgroundMusic: Фоновая музыка
  backgroundType: Фоновой эффект
  backgroundTypeDescription: >-
    Показывать специальный эффект на фоне (это может повлиять на
    производительность).
  backgroundTypes:
    halo: Ореол
    image: Изображение
    none: Нет
    particle: Частицы
    video: Видео
  backgroundVideo: Фоновое видео
  backgroundVideoDescription: Изменить или очистить видео.
  backgroundVideoSelect: Изменить
  backgroundVideoVolume: Громкость
  backgroundVideoVolumeDescription: Перетащите, чтобы отрегулировать громкость.
  blurAppBar: Размытие панели приложения
  blurMainBody: Размытие основного окна
  blurMainBodyDescription: Должна ли правая панель пусковой установки быть размытой
  blurSidebar: Размытие боковой панели
  browseRoot: Изменить
  checkUpdate: Проверить обновление
  colorTheme:
    appBarColor: Цвет панели приложения
    backgroundColor: Цвет фона
    cardColor: Цвет карточки
    description: Изменить цвета в теме
    errorColor: Цвет ошибки
    name: Цвет темы
    primaryColor: Основной цвет
    secondaryColor: Вторичный цвет
    sideBarColor: Цвет боковой панели
    warningColor: Цвет предупреждения
  darkTheme: Тема
  darkThemeDescription: Выберите тёмную или светлую тему.
  developerMode: Режим разработчика
  developerModeDescription: Эта опция предназначена для тестирования ваших собственных модов.
  disableTelemetry: Отключить телеметрию
  disableTelemetryDescription: >-
    Если включено, XMCL будет собирать информацию о запуске экземпляра и входа
    пользователя.
  enableDedicatedGPUOptimization: Назначить выделенный графический процессор
  enableDedicatedGPUOptimizationDescription: Эта опция назначит выделенный графический процессор процессу Minecraft.
  enableDiscord: Включить активность Discord
  enableDiscordDescription: Эта опция будет показывать статус лаунчера в Discord.
  general: Общее
  githubRelease: Релиз GitHub
  globalSetting: Глобальные настройки экземпляра
  globalSettingHint: Экземпляр будет использовать эти настройки по умолчанию.
  hideNewsHeader: Скрыть витрину новостей
  language: Язык
  languageDescription: Отображаемый язык интерфейса.
  latestVersion: Последняя версия
  layout:
    default: Стандартный
    focus: Для фокусировки
  layoutDescription: >-
    Вид интерфейса лаунчера, представляющий различную логику пользовательского
    интерфейса.
  layoutTitle: Вид интерфейса
  linuxEnableDedicatedGPUOptimization: Назначение выделенного графического процессора
  linuxEnableDedicatedGPUOptimizationDescription: Эта опция назначает выделенный GPU для процесса Minecraft.
  linuxTitlebar: Нативный заголовок окна
  linuxTitlebarDescription: Использовать нативный заголовок окна Linux для лаунчера.
  location: Место для хранения файлов лаунчера
  maunalUpdateHint: >-
    Данная версия не может быть обновлена автоматически. Пожалуйста, скачайте
    лаунчер с сайта ещё раз!
  maxSockets: Максимум сокетов
<<<<<<< HEAD
  maxSocketsDescription: >-
    Ограничьте количество сокетов на хост или для всех. 0 - без ограничений.
=======
  maxSocketsDescription: Ограничьте количество сокетов на хост или для всех. 0 - без ограничений.
>>>>>>> 8899bb3a
  maxSocketsTitle: Максимальное количество HTTP-сокетов
  name: Глобальные настройки | Глобальные настройки
  network: Настройки сети
  officialWebsite: Официальный сайт
  particleMode:
    bubble: Надувание
    name: Поведение частиц
    push: Добавление
    remove: Удаление
    repulse: Отталкивание
  particleModeDescription: Выберите поведение частиц при нажатии.
  replaceNative: Заменить нативные библиотеки
  replaceNativeDescription: >-
    Заменить нативные библиотеки в соответствии с архитектурой вашего
    компьютера.
  replaceNatives:
    all: Все
    legacy: Только старые версии
  resetToDefault: Сбросить к значениям по умолчанию
  showNewsHeader: Показать витрину новостей
  showRoot: Открыть папку
  streamerMode: Режим стримера
  streamerModeDescription: >-
    Эта опция скроет вашу личную информацию, такую как электронная почта, в
    лаунчере.
  theme:
    dark: Тёмная тема
    light: Светлая тема
    system: Использовать системную тему
  themeExport: Экспортировать тему
  themeFont: Шрифт
  themeFontDescription: Изменить шрифт лаунчера.
  themeImport: Импортировать тему
  themeResetFont: Сбросить
  themeSelectFont: Изменить
  themeShare: Поделиться темой
  themeShareDescription: Вы можете поделиться темой с вашим другом.
  update: Обновить
  useBmclAPI: Использовать BMCL API
<<<<<<< HEAD
  useBmclAPIDescription: >-
    Скачайте Minecraft в Китае с помощью BMCL-API
=======
  useBmclAPIDescription: Скачайте Minecraft в Китае с помощью BMCL-API
>>>>>>> 8899bb3a
  useProxy: HTTP-прокси
  useProxyDescription: Адрес прокси-сервера для http-запроса
  viewBackgroundMusic: Просмотр музыки
settingLabel:
  global: Глобальный
  globalHint: Это настройка будет следовать глобальной настройке.
  local: Локальный
  localHint: Эта настройка может быть изменена текущим экземпляром.
setup:
  account:
    description: >-
      Авторизуйтесь в своей игровой учётной записи. Если у вас её нет, вы можете
      пропустить это на данный момент.
    name: Добавить игровую учётную запись
    skip: Пока пропустить
  appearance:
    name: '@:setting.appearance'
  dataRoot:
    description: >-
      Корневая папка не является обычной папкой (.minecraft). Поскольку
      структура каталогов данных XMCL отличается от оригинальной, мы не
      рекомендуем использовать общую папку (.minecraft) в качестве корневой
      папки данных.
    drives: Рекомендуемые расположения
    name: Установить корневую папку
  defaultLayoutDescription: >-
    Вид интерфейса "Стандартный" пытается улучшить концепцию "игрового
    экземпляра". Он выглядит как приложения, такие как Discord. Он также
    вдохновлён другими приложениями запуска игр, такими как Steam и т.д.
  defaultPath: Путь по умолчанию
  error:
    badDataRoot: Недопустимый каталог для данных лаунчера! Пожалуйста, попробуйте другой.
    exists: >-
      Выбранный каталог не пуст. Это нормально, но убедитесь, что вы сделали
      резервную копию своих данных.
    noPermission: >-
      У лаунчера нет необходимых прав на доступ к выбранному каталогу!
      Пожалуйста, попробуйте другой.
    nonDictionary: Выбранный путь является файлом! Пожалуйста, выберите каталог!
  focusLayoutDescription: >-
    Вид интерфейса "Для фокусировки" - это устаревший вид интерфейса Minecraft.
    Он предназначен для использования с одним экземпляром или небольшим
    количеством экземпляров.
  game:
    description: >-
      Выберите существующий каталог игры (.minecraft) для импорта имеющихся
      ресурсов.

      Так вы сможете быстро определить моды, текстурпаки и т. д.
    name: Импортировать существующую игру
  locale:
    description: >-
      Выберите ваш предпочитаемый язык, если он доступен. Если вы не видите
      необходимый язык и хотите помочь, вы можете посетить наш Github, чтобы
      отправить Pool Request для перевода.
    language: Язык
    name: Установить язык
  path: Текущий путь
  title: >-
    Добро пожаловать в X Minecraft Launcher. Прежде чем начать, нам нужно, чтобы
    вы 
shaderPack:
  deletion: Удалить набор шейдеров
  deletionHint: >-
    Это приведёт к удалению файла набора шейдеров {path} и его будет невозможно
    восстановить.
  disabled: Невыбранные наборы шейдеров
  dropHint: Перетащите сюда файл набора шейдеров (.zip)
  empty: Не выделен ни один набор шейдеров
  enable: 'Используется набор шейдеров: {name}'
  enabled: Выбранные наборы шейдеров
  manage: Шейдера
  name: Набор шейдеров | Наборы шейдеров
  searchHint: Поиск набора шейдеров
  selectSearchHint: Найдите и выберите Shader Pack
  showDirectory: Открыть папку с наборами шейдеров
  showFile: Показать путь к набору шейдеров {file}
shared:
  accept: Принять
store:
  explore: Исследовать
  latestMinecraft: Последняя версия Minecraft
  name: Магазин сборок модов
  popular: Популярные сборки модов
  recentUpdated: Недавно обновлённые
summery: Летний
tag:
  create: Создать тег
  createSelected: Создать тег для выбранного
  newTag: Новый тег
task:
  available: Доступно
  cancelled: Отменено
  clear: Очистить выполненные задачи
  compatible: Формат {format} совместим с {version}
  connection:
    connected: Подключён
    free: Бесплатно
    pending: В ожидании
    queued: В очереди
    running: Текущее соединение
    size: Общее количество
  connections: Сетевые подключения
  defaultDescription: Внешний вид Minecraft по умолчанию
  delete:
    content: >-
      Это приведет к удалению файла текстурпака с диска, и мы не сможем его
      восстановить.
       Вы уверены, что можете его восстановить?
    title: Удалить текстурпак
  dropHint: Перетащите сюда папку/zip текстуры для импорта.
  empty: Нет запущенных задач
  enable: 'Включено текстурпаков: {count}'
  failed: Не удалось выполнить
  import: Импорт текстурпака
  incompatible: >-
    Несовместимый формат текступак ({format}). Соответствующий {accept}. Текущий
    {actual}.
  manage: Текстурпак
  manager: Менеджер задач
  nTaskRunning: '{count} задач выполняется'
  name: Задача | Задачи
  pause: Приостановить
  searchOnCurseforge: Искать {name} на curseforge
  searchOnModrinth: '@:mod.searchOnModrinth'
  selected: Избранные текстурпаки
  showFile: Открыть текстурпак {file} в папке
  showInCurseforge: Показать {name} на curseforge
  unselected: Невыбранные текстурпаки
  viewBackgroundMusic: Смотреть музыку
theme:
  selectImage: Выберите изображение
  selectMusic: Выберите музыку
  selectVideo: Выберите видео
title: X Minecraft Launcher
transportType:
  host: Хост-кандидат
  prflx: Пиринг-рефлексивный кандидат
  relay: Ретранслятор-кандидат
  srflx: Сервер-рефлексивный кандидат
turnRegion:
  fr: Франция
  guangzhou: Гуанчжоу, Китай
  hk: Гонконг
  liaoning: Ляонин, Китай
  po: Польша
tutorial:
  feedbackDescription: >-
    Если у вас возникнут какие-либо проблемы, нажмите на эту кнопку, чтобы
    отправить отзыв!
  hideNewsHeaderDescription: >-
    Вы можете увидеть новости слева. Нажатие на эту кнопку может скрыть этот
    раздел.
  instance:
    iconDescription: Нажмите, чтобы изменить иконку.
    iconTitle: Иконка экземпляра
    javaDescription: Выберите или измените версию Java.
    javaImportDescription: Импортировать Java из локального хранилища.
    javaImportTitle: Импорт Java
    javaTitle: Список Java
  instanceAddDescription: >-
    Нажмите на эту кнопку, чтобы импортировать существующий Minecraft или
    создать новый экземпляр/сборку модов с нуля.
  instanceSelectDescription: >-
    Нажатие на эту кнопку откроет страницу выбора экземпляра и прочтения
    новостей.
  launchDescription: Нажмите на эту кнопку, чтобы установить или запустить экземпляр.
  mod:
    defaultSourceDescription: >-
      Вы можете выбрать источник контента модов здесь. Есть моды, опубликованные
      как в Modrinth, так и в CurseForge. Если вы хотите переключаться между
      этими двумя поставщиками контента, вы можете изменить значение здесь.
    defaultSourceTitle: Выберите источник контента мода
    detailDescription: >-
      Когда вы выбираете элемент слева, вы увидите детали мода. Контент может
      быть получен из Modrinth, CurseForge или содержимого проанализированного
      контента мода.
    detailTitle: Детали мода
    listDescription: >-
      Мы отобразим установленные моды, когда строка поиска будет пуста. Вы
      увидите искомые моды, как только у вас будет введено ключевое слово или
      выбрана категория.
    listTitle: Установленные моды
    searchDescription: >-
      Вы можете искать моды из Modrinth, CurseForge или вашего локального кэша с
      помощью этого поля поиска.
    searchTitle: Поиск модов
  multiplayer:
    contentDescription: Соединения между вами и пользователями будут перечислены здесь.
    contentTitle: '@:multiplayer.connections'
    groupDescription: >-
      Вы можете создать или присоединиться к группе с другими пользователями.
      Лаунчер попытается создать P2P-соединения между вами и пользователями в
      соответствии с группой. Вы можете ввести имя группы, предоставленное
      пользователями. Или же вы можете создать уникальное имя самостоятельно.
    groupTitle: Присоединиться к группе
    joinDescription: >-
      Как только вы введёте имя группы, вы можете нажать на эту кнопку, чтобы
      присоединиться или создать группу. Если имя группы пустое, лаунчер
      сгенерирует имя для вас.
    manualDescription: >-
      Если вы или пользователь не можете подключиться к группе, вы можете
      попытаться вручную обменяться токеном, нажав на "ручное соединение". Если
      это также не удалось, возможно у вас могут быть проблемы с интернетом.
  recentPlayDescription: >-
    Созданные экземпляры будут перечислены здесь. Вы можете переключать
    представления здесь, чтобы также увидеть установленные версии и загруженные
    сборки модов.
  storePoupularModpackDescription: >-
    Вы увидите самые популярные сборки модов в CurseForge и Modrinth в этом
    разделе.
  storeSearchCategoryDescription: Вы также можете переключать категории или фильтры здесь.
  storeSearchDescription: >-
    Вы можете найти сборку модов, введя необходимый запрос в это поле поиска.
    Нажмите клавишу Enter для начала поиска.
  storeSearchResultDescription: Вы увидите все результаты поиска перечисленными здесь.
  userAccountDescription: >-
    Нажмите на эту иконку, чтобы добавить или изменить свою учётную запись
    Minecraft.
universalDrop:
  enableModsAfterImport: Включение модов после импорта
  start: Начать импорт
  title: Перетащите файл(ы) сюда, чтобы импортировать как
  unknownResource: Неизвестно
update:
  goOfficialWebDownload: Повторная загрузка на официальном сайте
upstream:
  downgrade: Понизить версию
  missingModpackMetadata: >-
    Старые метаданные модпака не найдены.

    Вы все еще можете обновиться, но результат может быть неверным. Пожалуйста,
    создайте резервную копию файлов экземпляра.
  onlyShowCurrentVersion: Показывать только текущую версию Minecraft
  update: Обновить
user:
  accessToken: Токен доступа
  authMode: Сервис аутентификации
  authService: Сервис авторизации
  birth: Зарегистрированный день рождения
  challenges: Ответьте на вопросы ниже, чтобы подтвердить свою личность
  email: Адрес электронной почты
  forgetChallenges: Я забыл эти вопросы и хочу их изменить
  id: Идентификатор пользователя
  info: Информация о пользователе
  insecureClient: >-
    Клиент небезопасен! Пожалуйста, подтвердите свою личность, чтобы загрузить
    кожу!
  name: Имя пользователя
  nameHint: Имя, отображаемое в игре
  profile: Профиль
  refreshAccount: Обновить аккаунт
  refreshSkin: Обновить скин
  submitChallenges: Отправить ответы
  tokenExpired: Срок действия токена истёк
  tokenValidUntil: Срок действия токена
userAccount:
  add: Добавить аккаунт
  removeDescription: Это удалит все данные этого аккаунта. Вы уверены?
  removeTitle: Удалить аккаунт
userCape:
  changeTitle: Изменить плащ
  description: >-
    Плащи - это специальные награды, которые игроки могут разблокировать,
    участвуя в различных мероприятиях, кампаниях и других счастливых событиях.
    Здесь вы можете выбрать между плащами, которые у вас есть:
  noCape: Без плаща
userService:
  add: Добавить ещё один сервис
  authLibInjector: Следуйте рекомендациям инжектора auth-lib
  baseUrlHint: Базовый URL-адрес вашего пользовательского сервиса
  title: Сторонние сервисы пользователя
  validateHint: Используется для проверки того, что токен пользователя все еще действителен
userServices:
  microsoft:
    account: Аккаунт Microsoft
    deviceCode: Код устройства
    deviceCodeHint: Будет сгенерирован после нажатия "Войти"
    fastLogin: Быстрая авторизация
    name: Microsoft
    password: Введите пароль в браузере
    useDeviceCode: Войти по коду устройства
  mojang:
    account: Электронная почта
    name: Mojang
    password: Пароль
  offline:
    account: Имя пользователя
    name: Автономная учётная запись
    password: Нет пароля
    uuid: UUID пользователя (необязательно)
userSkin:
  import: Импортировать скин
  importFile: Импортировать из файла
  importLink: Импортировать из ссылки
  placeUrlHere: Вставьте сюда URL-адрес скина для импорта
  reset: Сбросить
  save: Сохранить
  saveTitle: Сохранить скин на диск
  skinType: Тип скина
  upload: Загрузить скин
  urlNotEmpty: URL-адрес скина не может быть пустым
  urlNotValid: URL-адрес скина неверный
  useSlim: Использовать тонкие руки
version:
  name: Версия | Версии
  notInstalled: Версия не установлена
versionType:
  alpha: Альфа
  beta: Бета
  name: Статус
  release: Релиз
'yes': Да<|MERGE_RESOLUTION|>--- conflicted
+++ resolved
@@ -110,10 +110,6 @@
 cancel: Отмена
 checkUpdate:
   name: Проверить обновление
-<<<<<<< HEAD
-=======
-color: Цвет
->>>>>>> 8899bb3a
 confirm: Подтвердить
 copyClipboard:
   success: Скопировано в буфер обмена
@@ -295,14 +291,12 @@
   second: '{duration} секунда | {duration} секунд'
 edit: Изменить
 enable: Включить
-<<<<<<< HEAD
-=======
 env:
   select:
     all: Выбрать все
     fit: Выбрать подходящие
     none: Отменить выбор
->>>>>>> 8899bb3a
+
 error:
   name: Ошибка | Ошибки
 errors:
@@ -327,11 +321,8 @@
   HeadersTimeoutError: Истекло время ожидания заголовков HTTP
   NotFoundError: 404 Не найдено
   SocketError: Ошибка сокета сервера
-<<<<<<< HEAD
-=======
 eula:
   body: Устанавливая флажок, вы подтверждаете свое согласие с {eula} Minecraft.
->>>>>>> 8899bb3a
 exception:
   http: >-
     HTTP-запрос с {url} не выполнен. Код состояния {statusCode}. {code}.
@@ -461,10 +452,7 @@
   name: Установить клиент Minecraft {version}
 instance:
   addServer: Добавить сервер
-<<<<<<< HEAD
-=======
   changeIcon: Изменить значок
->>>>>>> 8899bb3a
   current: Текущий экземпляр
   delete: Удалить экземпляр
   deleteHint: >-
@@ -995,13 +983,10 @@
 multiplayer:
   allowTurn: Разрешить сервер-ретранслятор
   allowTurnHint: >-
-<<<<<<< HEAD
     Включите ретранслятор, если связь напрямую не работает. 
     Он может замедлить соединение, используйте осторожно.
-=======
     Включите ретранслятор, если связь напрямую не работает.  Он может замедлить
     соединение, используйте осторожно.
->>>>>>> 8899bb3a
   complete: Завершено
   confirm: Подтвердить
   connections: Соединения
@@ -1057,14 +1042,11 @@
   joinOrCreateGroupHint: Получите ID группы от пользователя или создайте группу
   kernel: Ядро P2P
   kernelDescription: >-
-<<<<<<< HEAD
     Используйте WebRTC или node-datachannel. 
     Переключайтесь между ними только если
     p2p-соединение иногда вызывает ошибку окна запуска.
-=======
     Используйте WebRTC или node-datachannel.  Переключайтесь между ними только
     если p2p-соединение иногда вызывает ошибку окна запуска.
->>>>>>> 8899bb3a
   leaveGroup: Покинуть группу
   localToken: Локальный токен
   manualConnect: Ручное соединение
@@ -1240,10 +1222,7 @@
   host: Хост
   hostHint: Хост (с портом) сервера
   ipAddress: IP-адрес
-<<<<<<< HEAD
-=======
-  maxPlayers: Максимум игроков
->>>>>>> 8899bb3a
+  maxPlayers: Максимум игроковr
   motd: Сервер MOTD
   name: Сервер | Серверы
   nogui: Нет графического интерфейса сервера
@@ -1360,12 +1339,9 @@
     Данная версия не может быть обновлена автоматически. Пожалуйста, скачайте
     лаунчер с сайта ещё раз!
   maxSockets: Максимум сокетов
-<<<<<<< HEAD
   maxSocketsDescription: >-
     Ограничьте количество сокетов на хост или для всех. 0 - без ограничений.
-=======
   maxSocketsDescription: Ограничьте количество сокетов на хост или для всех. 0 - без ограничений.
->>>>>>> 8899bb3a
   maxSocketsTitle: Максимальное количество HTTP-сокетов
   name: Глобальные настройки | Глобальные настройки
   network: Настройки сети
@@ -1405,12 +1381,9 @@
   themeShareDescription: Вы можете поделиться темой с вашим другом.
   update: Обновить
   useBmclAPI: Использовать BMCL API
-<<<<<<< HEAD
   useBmclAPIDescription: >-
     Скачайте Minecraft в Китае с помощью BMCL-API
-=======
   useBmclAPIDescription: Скачайте Minecraft в Китае с помощью BMCL-API
->>>>>>> 8899bb3a
   useProxy: HTTP-прокси
   useProxyDescription: Адрес прокси-сервера для http-запроса
   viewBackgroundMusic: Просмотр музыки
